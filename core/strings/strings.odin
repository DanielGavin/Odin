package strings

import "core:mem"
import "core:unicode/utf8"

new_string :: proc(s: string, allocator := context.allocator) -> string {
	c := make([]byte, len(s)+1, allocator);
	copy(c, cast([]byte)s);
	c[len(s)] = 0;
	return string(c[:len(s)]);
}

new_cstring :: proc(s: string, allocator := context.allocator) -> cstring {
	c := make([]byte, len(s)+1, allocator);
	copy(c, cast([]byte)s);
	c[len(s)] = 0;
	return cstring(&c[0]);
}

@(deprecated="Please use a standard cast for cstring to string")
to_odin_string :: proc(str: cstring) -> string {
	return string(str);
}

string_from_ptr :: proc(ptr: ^byte, len: int) -> string {
	return transmute(string)mem.Raw_String{ptr, len};
}

compare :: proc(lhs, rhs: string) -> int {
	return mem.compare(cast([]byte)lhs, cast([]byte)rhs);
}

contains_rune :: proc(s: string, r: rune) -> int {
	for c, offset in s {
		if c == r do return offset;
	}
	return -1;
}

contains :: proc(s, substr: string) -> bool {
	return index(s, substr) >= 0;
}

contains_any :: proc(s, chars: string) -> bool {
	return index_any(s, chars) >= 0;
}



equal_fold :: proc(s, t: string) -> bool {
	loop: for s != "" && t != "" {
		sr, tr: rune;
		if s[0] < utf8.RUNE_SELF {
			sr, s = rune(s[0]), s[1:];
		} else {
			r, size := utf8.decode_rune_in_string(s);
			sr, s = r, s[size:];
		}
		if t[0] < utf8.RUNE_SELF {
			tr, t = rune(t[0]), t[1:];
		} else {
			r, size := utf8.decode_rune_in_string(t);
			tr, t = r, t[size:];
		}

		if tr == sr { // easy case
			continue loop;
		}

		if tr < sr {
			tr, sr = sr, tr;
		}

		if tr < utf8.RUNE_SELF {
			switch sr {
			case 'A'..'Z':
				if tr == (sr+'a')-'A' {
					continue loop;
				}
			}
			return false;
		}

		// TODO(bill): Unicode folding

		return false;
	}

	return s == t;
}

has_prefix :: proc(s, prefix: string) -> bool {
	return len(s) >= len(prefix) && s[0:len(prefix)] == prefix;
}

has_suffix :: proc(s, suffix: string) -> bool {
	return len(s) >= len(suffix) && s[len(s)-len(suffix):] == suffix;
}


join :: proc(a: []string, sep: string, allocator := context.allocator) -> string {
	if len(a) == 0 {
		return "";
	}

	n := len(sep) * (len(a) - 1);
	for s in a {
		n += len(s);
	}

	b := make([]byte, n, allocator);
	i := copy(b, cast([]byte)a[0]);
	for s in a[1:] {
		i += copy(b[i:], cast([]byte)sep);
		i += copy(b[i:], cast([]byte)s);
	}
	return string(b);
}

concatenate :: proc(a: []string, allocator := context.allocator) -> string {
	if len(a) == 0 {
		return "";
	}

	n := 0;
	for s in a {
		n += len(s);
	}
	b := make([]byte, n, allocator);
	i := 0;
	for s in a {
		i += copy(b[i:], cast([]byte)s);
	}
	return string(b);
}

index_byte :: proc(s: string, c: byte) -> int {
	for i := 0; i < len(s); i += 1 {
		if s[i] == c do return i;
	}
	return -1;
}

// Returns i1 if c is not present
last_index_byte :: proc(s: string, c: byte) -> int {
	for i := len(s)-1; i >= 0; i -= 1 {
		if s[i] == c do return i;
	}
	return -1;
}

index :: proc(s, substr: string) -> int {
	n := len(substr);
	switch {
	case n == 0:
		return 0;
	case n == 1:
		return index_byte(s, substr[0]);
	case n == len(s):
		if s == substr {
			return 0;
		}
		return -1;
	case n > len(s):
		return -1;
	}

	for i := 0; i < len(s)-n+1; i += 1 {
		x := s[i:i+n];
		if x == substr {
			return i;
		}
	}
	return -1;
}

index_any :: proc(s, chars: string) -> int {
	if chars == "" {
		return -1;
	}

	// TODO(bill): Optimize
	for r, i in s {
		for c in chars {
			if r == c {
				return i;
			}
		}
	}
	return -1;
}

last_index_any :: proc(s, chars: string) -> int {
	if chars == "" {
		return -1;
	}

	for i := len(s); i > 0;  {
		r, w := utf8.decode_last_rune_in_string(s[:i]);
		i -= w;
		for c in chars {
			if r == c {
				return i;
			}
		}
	}
	return -1;
}

count :: proc(s, substr: string) -> int {
	if len(substr) == 0 { // special case
		return utf8.rune_count_in_string(s) + 1;
	}
	if len(substr) == 1 {
		c := substr[0];
		switch len(s) {
		case 0:
			return 0;
		case 1:
			return int(s[0] == c);
		}
		n := 0;
		for i := 0; i < len(s); i += 1 {
			if s[i] == c {
				n += 1;
			}
		}
		return n;
	}

	// TODO(bill): Use a non-brute for approach
	n := 0;
	for {
		i := index(s, substr);
		if i == -1 {
			return n;
		}
		n += 1;
		s = s[i+len(substr):];
	}
	return n;
}


repeat :: proc(s: string, count: int, allocator := context.allocator) -> string {
	if count < 0 {
		panic("strings: negative repeat count");
	} else if count > 0 && (len(s)*count)/count != len(s) {
		panic("strings: repeat count will cause an overflow");
	}

	b := make([]byte, len(s)*count, allocator);
	i := copy(b, cast([]byte)s);
	for i < len(b) { // 2^N trick to reduce the need to copy
		copy(b[i:], b[:i]);
		i *= 2;
	}
	return string(b);
}

replace_all :: proc(s, old, new: string, allocator := context.allocator) -> (output: string, was_allocation: bool) {
	return replace(s, old, new, -1, allocator);
}

// if n < 0, no limit on the number of replacements
replace :: proc(s, old, new: string, n: int, allocator := context.allocator) -> (output: string, was_allocation: bool) {
	if old == new || n == 0 {
		was_allocation = false;
		output = s;
		return;
	}

	if m := count(s, old); m == 0 {
		was_allocation = false;
		output = s;
		return;
	} else if n < 0 || m < n {
		n = m;
	}


	t := make([]byte, len(s) + n*(len(new) - len(old)), allocator);
	was_allocation = true;

	w := 0;
	start := 0;
	for i := 0; i < n; i += 1 {
		j := start;
		if len(old) == 0 {
			if i > 0 {
				_, width := utf8.decode_rune_in_string(s[start:]);
				j += width;
			}
		} else {
			j += index(s[start:], old);
		}
		w += copy(t[w:], cast([]byte)s[start:j]);
		w += copy(t[w:], cast([]byte)new);
		start = j + len(old);
	}
	w += copy(t[w:], cast([]byte)s[start:]);
	output = string(t[0:w]);
	return;
}

is_ascii_space :: proc(r: rune) -> bool {
	switch r {
	case '\t', '\n', '\v', '\f', '\r', ' ':
		return true;
	}
	return false;
}

is_space :: proc(r: rune) -> bool {
	if r < 0x2000 {
		switch r {
		case '\t', '\n', '\v', '\f', '\r', ' ', 0x85, 0xa0, 0x1680:
			return true;
		}
	} else {
		if r <= 0x200a {
			return true;
		}
		switch r {
		case 0x2028, 0x2029, 0x202f, 0x205f, 0x3000:
			return true;
		}
	}
	return false;
}

is_null :: proc(r: rune) -> bool {
	return r == 0x0000;
}

index_proc :: proc(s: string, p: proc(rune) -> bool, truth := true) -> int {
	for r, i in s {
		if p(r) == truth {
			return i;
		}
	}
	return -1;
}

index_proc_with_state :: proc(s: string, p: proc(rawptr, rune) -> bool, state: rawptr, truth := true) -> int {
	for r, i in s {
		if p(state, r) == truth {
			return i;
		}
	}
	return -1;
}

last_index_proc :: proc(s: string, p: proc(rune) -> bool, truth := true) -> int {
	// TODO(bill): Probably use Rabin-Karp Search
	for i := len(s); i > 0; {
		r, size := utf8.decode_last_rune_in_string(s[:i]);
		i -= size;
		if p(r) == truth {
			return i;
		}
	}
	return -1;
}

last_index_proc_with_state :: proc(s: string, p: proc(rawptr, rune) -> bool, state: rawptr, truth := true) -> int {
	// TODO(bill): Probably use Rabin-Karp Search
	for i := len(s); i > 0; {
		r, size := utf8.decode_last_rune_in_string(s[:i]);
		i -= size;
		if p(state, r) == truth {
			return i;
		}
	}
	return -1;
}

trim_left_proc :: proc(s: string, p: proc(rune) -> bool) -> string {
	i := index_proc(s, p, false);
	if i == -1 {
		return "";
	}
	return s[i:];
}


index_rune :: proc(s: string, r: rune) -> int {
	switch {
	case 0 <= r && r < utf8.RUNE_SELF:
		return index_byte(s, byte(r));

	case r == utf8.RUNE_ERROR:
		for c, i in s {
			if c == utf8.RUNE_ERROR {
				return i;
			}
		}
		return -1;

	case !utf8.valid_rune(r):
		return -1;
	}

	b, w := utf8.encode_rune(r);
	return index(s, string(b[:w]));
}


trim_left_proc_with_state :: proc(s: string, p: proc(rawptr, rune) -> bool, state: rawptr) -> string {
	i := index_proc_with_state(s, p, state, false);
	if i == -1 {
		return "";
	}
	return s[i:];
}

trim_right_proc :: proc(s: string, p: proc(rune) -> bool) -> string {
	i := last_index_proc(s, p, false);
	if i >= 0 && s[i] >= utf8.RUNE_SELF {
		_, w := utf8.decode_rune_in_string(s[i:]);
		i += w;
	} else {
		i += 1;
	}
	return s[0:i];
}

trim_right_proc_with_state :: proc(s: string, p: proc(rawptr, rune) -> bool, state: rawptr) -> string {
	i := last_index_proc_with_state(s, p, state, false);
	if i >= 0 && s[i] >= utf8.RUNE_SELF {
		_, w := utf8.decode_rune_in_string(s[i:]);
		i += w;
	} else {
		i += 1;
	}
	return s[0:i];
}


is_in_cutset :: proc(state: rawptr, r: rune) -> bool {
	if state == nil {
		return false;
	}
	cutset := (^string)(state)^;
	for c in cutset {
		if r == c {
			return true;
		}
	}
	return false;
}


trim_left :: proc(s: string, cutset: string) -> string {
	if s == "" || cutset == "" {
		return s;
	}
	return trim_left_proc_with_state(s, is_in_cutset, &cutset);
}

trim_right :: proc(s: string, cutset: string) -> string {
	if s == "" || cutset == "" {
		return s;
	}
	return trim_right_proc_with_state(s, is_in_cutset, &cutset);
}

trim :: proc(s: string, cutset: string) -> string {
	return trim_right(trim_left(s, cutset), cutset);
}

trim_left_space :: proc(s: string) -> string {
	return trim_left_proc(s, is_space);
}

trim_right_space :: proc(s: string) -> string {
	return trim_right_proc(s, is_space);
}

trim_space :: proc(s: string) -> string {
	return trim_right_space(trim_left_space(s));
}

<<<<<<< HEAD

// returns a slice of sub-strings into `s`
// `allocator` is used only for the slice
// `skip_empty=true` does not return zero-length substrings
split :: proc{split_single, split_multi};

split_single :: proc(s, substr: string, skip_empty := false, allocator := context.temp_allocator) -> []string #no_bounds_check {
    if s == "" || substr == "" do return nil;

    sublen := len(substr);
    shared := len(s) - sublen;

    if shared <= 0 {
        return nil;
    }

    // number, index, last
    n, i, l := 0, 0, 0;

    // count results
	first_pass: for i <= shared {
        if s[i:i+sublen] == substr {
            if !skip_empty || i - l > 0 {
                n += 1;
            }

            i += sublen;
            l  = i;
        } else {
            _, skip := utf8.decode_rune_in_string(s[i:]);
            i += skip;
        }
    }

    if !skip_empty || len(s) - l > 0 { 
        n += 1;
    }

    if n < 1 {
    	// no results
        return nil;
    }

    buf := make([]string, n, allocator);

    n, i, l = 0, 0, 0;

    // slice results
    second_pass: for i <= shared {
        if s[i:i+sublen] == substr {
            if !skip_empty || i - l > 0 {
                buf[n] = s[l:i];
                n += 1;
            }

            i += sublen;
            l  = i;
        } else {
            _, skip := utf8.decode_rune_in_string(s[i:]);
            i += skip;
        }
    }

    if !skip_empty || len(s) - l > 0 {
        buf[n] = s[l:];
    }

    return buf;
}

split_multi :: proc(s: string, substrs: []string, skip_empty := false, allocator := context.temp_allocator) -> []string #no_bounds_check {
    if s == "" || len(substrs) <= 0 {
    	return nil;
    }

    sublen := len(substrs[0]);
    
    for substr in substrs[1:] {
    	sublen = min(sublen, len(substr));
    }

    shared := len(s) - sublen;

    if shared <= 0 {
        return nil;
    }

    // number, index, last
    n, i, l := 0, 0, 0;

    // count results
    first_pass: for i <= shared {
    	for substr in substrs {
		    if s[i:i+sublen] == substr {
		        if !skip_empty || i - l > 0 {
		            n += 1;
		        }

		        i += sublen;
		        l  = i;

		        continue first_pass;
		    }
    	}
	    
	    _, skip := utf8.decode_rune_in_string(s[i:]);
        i += skip;
    }

    if !skip_empty || len(s) - l > 0 { 
        n += 1;
    }

    if n < 1 {
    	// no results
        return nil;
    }

    buf := make([]string, n, allocator);

    n, i, l = 0, 0, 0;

    // slice results
    second_pass: for i <= shared {
    	for substr in substrs {
		    if s[i:i+sublen] == substr {
		        if !skip_empty || i - l > 0 {
		            buf[n] = s[l:i];
		            n += 1;
		        }

		        i += sublen;
		        l  = i;

		        continue second_pass;
		    }
    	}

	    _, skip := utf8.decode_rune_in_string(s[i:]);
	    i += skip;
    }

    if !skip_empty || len(s) - l > 0 {
        buf[n] = s[l:];
    }

    return buf;
}
=======
trim_left_null :: proc(s: string) -> string {
	return trim_left_proc(s, is_null);
}

trim_right_null :: proc(s: string) -> string {
	return trim_right_proc(s, is_null);
}

trim_null :: proc(s: string) -> string {
	return trim_right_null(trim_left_null(s));
}
>>>>>>> bdab5e00
<|MERGE_RESOLUTION|>--- conflicted
+++ resolved
@@ -481,7 +481,19 @@
 	return trim_right_space(trim_left_space(s));
 }
 
-<<<<<<< HEAD
+
+trim_left_null :: proc(s: string) -> string {
+	return trim_left_proc(s, is_null);
+}
+
+trim_right_null :: proc(s: string) -> string {
+	return trim_right_proc(s, is_null);
+}
+
+trim_null :: proc(s: string) -> string {
+	return trim_right_null(trim_left_null(s));
+}
+
 
 // returns a slice of sub-strings into `s`
 // `allocator` is used only for the slice
@@ -629,17 +641,4 @@
     }
 
     return buf;
-}
-=======
-trim_left_null :: proc(s: string) -> string {
-	return trim_left_proc(s, is_null);
-}
-
-trim_right_null :: proc(s: string) -> string {
-	return trim_right_proc(s, is_null);
-}
-
-trim_null :: proc(s: string) -> string {
-	return trim_right_null(trim_left_null(s));
-}
->>>>>>> bdab5e00
+}