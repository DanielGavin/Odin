/*
	Copyright 2021 Jeroen van Rijn <nom@duclavier.com>.
	Made available under Odin's BSD-3 license.

	An arbitrary precision mathematics implementation in Odin.
	For the theoretical underpinnings, see Knuth's The Art of Computer Programming, Volume 2, section 4.3.
	The code started out as an idiomatic source port of libTomMath, which is in the public domain, with thanks.

	This file contains prime finding operations.
*/
package math_big

import rnd "core:math/rand";

/*
	Determines if an Integer is divisible by one of the _PRIME_TABLE primes.
	Returns true if it is, false if not. 
*/
<<<<<<< HEAD
int_prime_is_divisible :: proc(a: ^Int, allocator := context.allocator) -> (res: bool, err: Error) {
	assert_if_nil(a)
	context.allocator = allocator
=======
internal_int_prime_is_divisible :: proc(a: ^Int, allocator := context.allocator) -> (res: bool, err: Error) {
	assert_if_nil(a);
	context.allocator = allocator;
>>>>>>> bc15ce30

	internal_clear_if_uninitialized(a) or_return

	for prime in _private_prime_table {
		rem := #force_inline int_mod_digit(a, prime) or_return
		if rem == 0 {
			return true, nil
		}
	}
	/*
		Default to not divisible.
	*/
	return false, nil
}

/*
	This is a shell function that calls either the normal or Montgomery exptmod functions.
	Originally the call to the Montgomery code was embedded in the normal function but that
	wasted alot of stack space for nothing (since 99% of the time the Montgomery code would be called).

	Computes res == G**X mod P.
	Assumes `res`, `G`, `X` and `P` to not be `nil` and for `G`, `X` and `P` to have been initialized.
*/
<<<<<<< HEAD
internal_int_montgomery_reduce :: proc(x, n: ^Int, rho: DIGIT, allocator := context.allocator) -> (err: Error) {
	context.allocator = allocator
=======
internal_int_exponent_mod :: proc(res, G, X, P: ^Int, allocator := context.allocator) -> (err: Error) {
	context.allocator = allocator;

	dr: int;

>>>>>>> bc15ce30
	/*
		Modulus P must be positive.
	*/
<<<<<<< HEAD
	digs := (n.used * 2) + 1
	if digs < _WARRAY && x.used <= _WARRAY && n.used < _MAX_COMBA {
		return _private_montgomery_reduce_comba(x, n, rho)
	}
=======
	if internal_is_negative(P) { return .Invalid_Argument; }
>>>>>>> bc15ce30

	/*
		If exponent X is negative we have to recurse.
	*/
<<<<<<< HEAD
	internal_grow(x, digs)                                           or_return
	x.used = digs
=======
	if internal_is_negative(X) {
		tmpG, tmpX := &Int{}, &Int{};
		defer internal_destroy(tmpG, tmpX);

		internal_init_multi(tmpG, tmpX) or_return;
>>>>>>> bc15ce30

		/*
			First compute 1/G mod P.
		*/
		internal_invmod(tmpG, G, P) or_return;

<<<<<<< HEAD
		mu := DIGIT((_WORD(x.digit[ix]) * _WORD(rho)) & _WORD(_MASK))
=======
		/*
			now get |X|.
		*/
		internal_abs(tmpX, X) or_return;
>>>>>>> bc15ce30

		/*
			And now compute (1/G)**|X| instead of G**X [X < 0].
		*/
<<<<<<< HEAD
		u  := DIGIT(0)
		iy := int(0)
		for ; iy < n.used; iy += 1 {
			/*
				Compute product and sum.
			*/
			r := (_WORD(mu) * _WORD(n.digit[iy]) + _WORD(u) + _WORD(x.digit[ix + iy]))
=======
		return internal_int_exponent_mod(res, tmpG, tmpX, P);
	}
>>>>>>> bc15ce30

	/*
		Modified diminished radix reduction.
	*/
	can_reduce_2k_l := _private_int_reduce_is_2k_l(P) or_return;
	if can_reduce_2k_l {
		return _private_int_exponent_mod(res, G, X, P, 1);
	}

	/*
		Is it a DR modulus? default to no.
	*/
	dr = 1 if _private_dr_is_modulus(P) else 0;

	/*
		If not, is it a unrestricted DR modulus?
	*/
	if dr == 0 {
		reduce_is_2k := _private_int_reduce_is_2k(P) or_return;
		dr = 2 if reduce_is_2k else 0;
	}

	/*
		If the modulus is odd or dr != 0 use the montgomery method.
	*/
	if internal_int_is_odd(P) || dr != 0 {
		return _private_int_exponent_mod(res, G, X, P, dr);
	}

	/*
		Otherwise use the generic Barrett reduction technique.
	*/
	return _private_int_exponent_mod(res, G, X, P, 0);
}

/*
	Kronecker/Legendre symbol (a|p)
	Straightforward implementation of algorithm 1.4.10 in
	Henri Cohen: "A Course in Computational Algebraic Number Theory"

	@book{cohen2013course,
		title={A course in computational algebraic number theory},
		author={Cohen, Henri},
		volume={138},
		year={2013},
		publisher={Springer Science \& Business Media}
	}

	Assumes `a` and `p` to not be `nil` and to have been initialized.
*/
internal_int_kronecker :: proc(a, p: ^Int, allocator := context.allocator) -> (kronecker: int, err: Error) {
	context.allocator = allocator;

	a1, p1, r := &Int{}, &Int{}, &Int{};
	defer internal_destroy(a1, p1, r);

	table := []int{0, 1, 0, -1, 0, -1, 0, 1};

	if internal_int_is_zero(p) {
		if a.used == 1 && a.digit[0] == 1 {
			return 1, nil;
		} else {
			return 0, nil;
		}
	}

	if internal_is_even(a) && internal_is_even(p) {
		return 0, nil;
	}

	internal_copy(a1, a) or_return;
	internal_copy(p1, p) or_return;

	v := internal_count_lsb(p1) or_return;
	internal_shr(p1, p1, v) or_return;

	k := 1 if v & 1 == 0 else table[a.digit[0] & 7];

	if internal_is_negative(p1) {
		p1.sign = .Zero_or_Positive;
		if internal_is_negative(a1) {
			k = -k;
		}
	}

	internal_zero(r) or_return;

	for {
		if internal_is_zero(a1) {
			if internal_eq(p1, 1) {
				return k, nil;
			} else {
				return 0, nil;
			}
		}

		v = internal_count_lsb(a1) or_return;
		internal_shr(a1, a1, v) or_return;

		if v & 1 == 1 {
			k = k * table[p1.digit[0] & 7];
		}

		if internal_is_negative(a1) {
			/*
				Compute k = (-1)^((a1)*(p1-1)/4) * k.
				a1.digit[0] + 1 cannot overflow because the MSB
				of the DIGIT type is not set by definition.
			 */
			if ((a1.digit[0] + 1) & p1.digit[0] & 2) != 0 {
				k = -k;
			}
		} else {
			/*
				Compute k = (-1)^((a1-1)*(p1-1)/4) * k.
			*/
<<<<<<< HEAD
			u = DIGIT(r >> _DIGIT_BITS)
=======
			if (a1.digit[0] & p1.digit[0] & 2) != 0 {
				k = -k;
			}
		}

		internal_copy(r, a1) or_return;
		r.sign = .Zero_or_Positive;

		internal_mod(a1, p1, r) or_return;
		internal_copy(p1, r)    or_return;
	}
	return;
}
internal_int_legendre :: internal_int_kronecker;

/*
	Miller-Rabin test of "a" to the base of "b" as described in HAC pp. 139 Algorithm 4.24.

	Sets result to `false` if definitely composite or `true` if probably prime.
	Randomly the chance of error is no more than 1/4 and often very much lower.

	Assumes `a` and `b` not to be `nil` and to have been initialized.
*/
internal_int_prime_miller_rabin :: proc(a, b: ^Int, allocator := context.allocator) -> (probably_prime: bool, err: Error) {
	context.allocator = allocator;

	n1, y, r := &Int{}, &Int{}, &Int{};
	defer internal_destroy(n1, y, r);

	/*
		Ensure `b` > 1.
	*/
	if internal_lte(b, 1) { return false, nil; }

	/*
		Get `n1` = `a` - 1.
	*/
	internal_copy(n1, a) or_return;
	internal_sub(n1, n1, 1) or_return;

	/*
		Set `2`**`s` * `r` = `n1`
	*/
	internal_copy(r, n1) or_return;

	/*
		Count the number of least significant bits which are zero.
	*/
	s := internal_count_lsb(r) or_return;

	/*
		Now divide `n` - 1 by `2`**`s`.
	*/
	internal_shr(r, r, s) or_return;

	/*
		Compute `y` = `b`**`r` mod `a`.
	*/
	internal_int_exponent_mod(y, b, r, a) or_return;

	/*
		If `y` != 1 and `y` != `n1` do.
	*/
	if !internal_eq(y, 1) && !internal_eq(y, n1) {
		j := 1;

		/*
			While `j` <= `s` - 1 and `y` != `n1`.
		*/
		for j <= (s - 1) && !internal_eq(y, n1) {
			internal_sqrmod(y, y, a) or_return;
>>>>>>> bc15ce30

			/*
				If `y` == 1 then composite.
			*/
<<<<<<< HEAD
			x.digit[ix + iy] = DIGIT(r & _WORD(_MASK))
=======
			if internal_eq(y, 1) {
				return false, nil;
			}

			j += 1;
		}

		/*
			If `y` != `n1` then composite.
		*/
		if !internal_eq(y, n1) {
			return false, nil;
		}
	}

	/*
		Probably prime now.
	*/
	return true, nil;
}

/*
	`a` is the big Int to test for primality.

	`miller_rabin_trials` can be one of the following:
		`< 0`:	For `a` up to 3_317_044_064_679_887_385_961_981, set `miller_rabin_trials` to negative to run a predetermined
				number of trials for a deterministic answer.
		`= 0`:	Run Miller-Rabin with bases 2, 3 and one random base < `a`. Non-deterministic.
		`> 0`:	Run Miller-Rabin with bases 2, 3 and `miller_rabin_trials` number of random bases. Non-deterministic.

	`miller_rabin_only`:
		`false`	Also use either Frobenius-Underwood or Lucas-Selfridge, depending on the compile-time `MATH_BIG_USE_FROBENIUS_TEST` choice.
		`true`	Run Rabin-Miller trials but skip Frobenius-Underwood / Lucas-Selfridge.

	`r` takes a pointer to an instance of `core:math/rand`'s `Rand` and may be `nil` to use the global one.

	Returns `is_prime` (bool), where:
		`false`	Definitively composite.
		`true`	Probably prime if `miller_rabin_trials` >= 0, with increasing certainty with more trials.
				Deterministically prime if `miller_rabin_trials` = 0 for `a` up to 3_317_044_064_679_887_385_961_981.

	Assumes `a` not to be `nil` and to have been initialized.
*/
internal_int_is_prime :: proc(a: ^Int, miller_rabin_trials := int(-1), miller_rabin_only := USE_MILLER_RABIN_ONLY, r: ^rnd.Rand = nil, allocator := context.allocator) -> (is_prime: bool, err: Error) {
	context.allocator = allocator;
	miller_rabin_trials := miller_rabin_trials;

	// Default to `no`.
	is_prime = false;

	b, res := &Int{}, &Int{};
	defer internal_destroy(b, res);

	// Some shortcuts
	// `N` > 3
	if a.used == 1 {
		if a.digit[0] == 0 || a.digit[0] == 1 {
			return;
		}
		if a.digit[0] == 2 {
			return true, nil;
>>>>>>> bc15ce30
		}
	}

	// `N` must be odd.
	if internal_is_even(a) {
		return;
	}

	// `N` is not a perfect square: floor(sqrt(`N`))^2 != `N` 
	if internal_int_is_square(a) or_return { return; }

	// Is the input equal to one of the primes in the table?
	for p in _private_prime_table {
		if internal_eq(a, p) {
			return true, nil;
		}
	}

	// First perform trial division
	if internal_int_prime_is_divisible(a) or_return { return; }

	// Run the Miller-Rabin test with base 2 for the BPSW test.
	internal_set(b, 2) or_return;
	if !internal_int_prime_miller_rabin(a, b) or_return { return; }

	// Rumours have it that Mathematica does a second M-R test with base 3.
	// Other rumours have it that their strong L-S test is slightly different.
	// It does not hurt, though, beside a bit of extra runtime.

	b.digit[0] += 1;
	if !internal_int_prime_miller_rabin(a, b) or_return { return; }

	// Both, the Frobenius-Underwood test and the the Lucas-Selfridge test are quite
	// slow so if speed is an issue, set `USE_MILLER_RABIN_ONLY` to use M-R tests with
	// bases 2, 3 and t random bases.

	if !miller_rabin_only {
		if miller_rabin_trials >= 0 {
			when MATH_BIG_USE_FROBENIUS_TEST {
				if !internal_int_prime_frobenius_underwood(a) or_return { return; }
			} else {
				if !internal_int_prime_strong_lucas_selfridge(a) or_return { return; }
			}
		}
	}

	// Run at least one Miller-Rabin test with a random base.
	// Don't replace this with `min`, because we try known deterministic bases
	//     for certain sized inputs when `miller_rabin_trials` is negative.
	if miller_rabin_trials == 0 {
		miller_rabin_trials = 1;
	}

	// Only recommended if the input range is known to be < 3_317_044_064_679_887_385_961_981
	// It uses the bases necessary for a deterministic M-R test if the input is	smaller than 3_317_044_064_679_887_385_961_981
	// The caller has to check the size.
	// TODO: can be made a bit finer grained but comparing is not free.

	if miller_rabin_trials < 0 {
		p_max := 0;

		// Sorenson, Jonathan; Webster, Jonathan (2015), "Strong Pseudoprimes to Twelve Prime Bases".

		// 0x437ae92817f9fc85b7e5 = 318_665_857_834_031_151_167_461
		atoi(b, "437ae92817f9fc85b7e5", 16) or_return;
		if internal_lt(a, b) {
			p_max = 12;
		} else {
			/* 0x2be6951adc5b22410a5fd = 3_317_044_064_679_887_385_961_981 */
			atoi(b, "2be6951adc5b22410a5fd", 16) or_return;
			if internal_lt(a, b) {
				p_max = 13;
			} else {
				return false, .Invalid_Argument;
			}
		}

		// We did bases 2 and 3  already, skip them
		for ix := 2; ix < p_max; ix += 1 {
			internal_set(b, _private_prime_table[ix]);
			if !internal_int_prime_miller_rabin(a, b) or_return { return; }
		}
	} else if miller_rabin_trials > 0 {
		// Perform `miller_rabin_trials` M-R tests with random bases between 3 and "a".
		// See Fips 186.4 p. 126ff

		// The DIGITs have a defined bit-size but the size of a.digit is a simple 'int',
		// the size of which can depend on the platform.
		size_a := internal_count_bits(a);
		mask   := (1 << uint(ilog2(size_a))) - 1;

		/*
			Assuming the General Rieman hypothesis (never thought to write that in a
			comment) the upper bound can be lowered to  2*(log a)^2.
			E. Bach, "Explicit bounds for primality testing and related problems,"
			Math. Comp. 55 (1990), 355-380.

				size_a = (size_a/10) * 7;
				len = 2 * (size_a * size_a);

			E.g.: a number of size 2^2048 would be reduced to the upper limit

				floor(2048/10)*7 = 1428
				2 * 1428^2       = 4078368

			(would have been ~4030331.9962 with floats and natural log instead)
			That number is smaller than 2^28, the default bit-size of DIGIT on 32-bit platforms.
		*/
<<<<<<< HEAD
		for u != 0 {
			x.digit[ix + iy] += u
			u = x.digit[ix + iy] >> _DIGIT_BITS
			x.digit[ix + iy] &= _MASK
			iy += 1
=======

		/*
			How many tests, you might ask? Dana Jacobsen of Math::Prime::Util fame
			does exactly 1. In words: one. Look at the end of _GMP_is_prime() in
			Math-Prime-Util-GMP-0.50/primality.c if you do not believe it.

			The function rand() goes to some length to use a cryptographically
			good PRNG. That also means that the chance to always get the same base
			in the loop is non-zero, although very low.
			-- NOTE(Jeroen): This is not yet true in Odin, but I have some ideas.

			If the BPSW test and/or the addtional Frobenious test have been
			performed instead of just the Miller-Rabin test with the bases 2 and 3,
			a single extra test should suffice, so such a very unlikely event will not do much harm.

			To preemptivly answer the dangling question: no, a witness does not	need to be prime.
		*/
		for ix := 0; ix < miller_rabin_trials; ix += 1 {

			// rand() guarantees the first digit to be non-zero
			internal_random(b, _DIGIT_TYPE_BITS, r) or_return;

			// Reduce digit before casting because DIGIT might be bigger than
			// an unsigned int and "mask" on the other side is most probably not.
			l: int;

			fips_rand := (uint)(b.digit[0] & DIGIT(mask));
			if fips_rand > (uint)(max(int) - _DIGIT_BITS) {
				l = max(int) / _DIGIT_BITS;
			} else {
				l = (int(fips_rand) + _DIGIT_BITS) / _DIGIT_BITS;
			}

			// Unlikely.
			if (l < 0) {
				ix -= 1;
				continue;
			}
			internal_random(b, l) or_return;

			// That number might got too big and the witness has to be smaller than "a"
			l = internal_count_bits(b);
			if l >= size_a {
				l = (l - size_a) + 1;
				internal_shr(b, b, l) or_return;
			}

			// Although the chance for b <= 3 is miniscule, try again.
			if internal_lte(b, 3) {
				ix -= 1;
				continue;
			}
			if !internal_int_prime_miller_rabin(a, b) or_return { return; }
		}
	}

	// Passed the test.
	return true, nil;
}

/*
 * floor of positive solution of (2^16) - 1 = (a + 4) * (2 * a + 5)
 * TODO: Both values are smaller than N^(1/4), would have to use a bigint
 *       for `a` instead, but any `a` bigger than about 120 are already so rare that
 *       it is possible to ignore them and still get enough pseudoprimes.
 *       But it is still a restriction of the set of available pseudoprimes
 *       which makes this implementation less secure if used stand-alone.
 */
_FROBENIUS_UNDERWOOD_A :: 32764;

internal_int_prime_frobenius_underwood :: proc(N: ^Int, allocator := context.allocator) -> (result: bool, err: Error) {
	context.allocator = allocator;

	T1z, T2z, Np1z, sz, tz := &Int{}, &Int{}, &Int{}, &Int{}, &Int{};
	defer internal_destroy(T1z, T2z, Np1z, sz, tz);

	internal_init_multi(T1z, T2z, Np1z, sz, tz) or_return;

	a, ap2: int;

	frob: for a = 0; a < _FROBENIUS_UNDERWOOD_A; a += 1 {
		switch a {
		case 2, 4, 7, 8, 10, 14, 18, 23, 26, 28:
			continue frob;
		}

		internal_set(T1z, i32((a * a) - 4));
		j := internal_int_kronecker(T1z, N) or_return;

		switch j {
		case -1: break frob;
		case  0: return false, nil;
		}
	}

	// Tell it a composite and set return value accordingly.
	if a >= _FROBENIUS_UNDERWOOD_A { return false, .Max_Iterations_Reached; }

	// Composite if N and (a+4)*(2*a+5) are not coprime.
	internal_set(T1z, u32((a + 4) * ((2 * a) + 5)));
	internal_int_gcd(T1z, T1z, N) or_return;

	if !(T1z.used == 1 && T1z.digit[0] == 1) {
		// Composite.
		return false, nil;
	}

	ap2 = a + 2;
	internal_add(Np1z, N, 1) or_return;

	internal_set(sz, 1) or_return;
	internal_set(tz, 2) or_return;

	for i := internal_count_bits(Np1z) - 2; i >= 0; i -= 1 {
		// temp = (sz * (a * sz + 2 * tz)) % N;
		// tz   = ((tz - sz) * (tz + sz)) % N;
		// sz   = temp;

		internal_int_shl1(T2z, tz) or_return;

		// a = 0 at about 50% of the cases (non-square and odd input)
		if a != 0 {
			internal_mul(T1z, sz, DIGIT(a)) or_return;
			internal_add(T2z, T2z, T1z) or_return;
		}

		internal_mul(T1z, T2z, sz) or_return;
		internal_sub(T2z, tz, sz) or_return;
		internal_add(sz, sz, tz) or_return;
		internal_mul(tz, sz, T2z) or_return;
		internal_mod(tz, tz, N) or_return;
		internal_mod(sz, T1z, N) or_return;

		if bit, _ := internal_int_bitfield_extract_bool(Np1z, i); bit {
			// temp = (a+2) * sz + tz
			// tz   = 2 * tz - sz
			// sz   = temp
			if a == 0 {
				internal_int_shl1(T1z, sz) or_return;
			} else {
				internal_mul(T1z, sz, DIGIT(ap2)) or_return;
			}
			internal_add(T1z, T1z, tz) or_return;
			internal_int_shl1(T2z, tz) or_return;
			internal_sub(tz, T2z, sz);
			internal_swap(sz, T1z);
		}
	}

	internal_set(T1z, u32((2 * a) + 5)) or_return;
	internal_mod(T1z, T1z, N) or_return;

	result = internal_is_zero(sz) && internal_eq(tz, T1z);

	return;
}


/*
	Strong Lucas-Selfridge test.
	returns true if it is a strong L-S prime, false if it is composite

	Code ported from Thomas Ray Nicely's implementation of the BPSW test at http://www.trnicely.net/misc/bpsw.html

	Freeware copyright (C) 2016 Thomas R. Nicely <http://www.trnicely.net>.
	Released into the public domain by the author, who disclaims any legal liability arising from its use.

	The multi-line comments are made by Thomas R. Nicely and are copied verbatim.
	(If that name sounds familiar, he is the guy who found the fdiv bug in the Pentium CPU.)
*/
internal_int_prime_strong_lucas_selfridge :: proc(a: ^Int, allocator := context.allocator) -> (lucas_selfridge: bool, err: Error) {
	// TODO: choose better variable names!

	Dz, gcd, Np1, Uz, Vz, U2mz, V2mz, Qmz, Q2mz, Qkdz, T1z, T2z, T3z, T4z, Q2kdz := &Int{}, &Int{}, &Int{}, &Int{}, &Int{}, &Int{}, &Int{}, &Int{}, &Int{}, &Int{}, &Int{}, &Int{}, &Int{}, &Int{}, &Int{};
	defer internal_destroy(Dz, gcd, Np1, Uz, Vz, U2mz, V2mz, Qmz, Q2mz, Qkdz, T1z, T2z, T3z, T4z, Q2kdz);

	/*
		Find the first element D in the sequence {5, -7, 9, -11, 13, ...}
		such that Jacobi(D,N) = -1 (Selfridge's algorithm). Theory
		indicates that, if N is not a perfect square, D will "nearly
		always" be "small." Just in case, an overflow trap for D is	included.
	*/
	internal_init_multi(Dz, gcd, Np1, Uz, Vz, U2mz, V2mz, Qmz, Q2mz, Qkdz, T1z, T2z, T3z, T4z, Q2kdz) or_return;

	D    := 5;
	sign := 1;
	Ds   : int;

	for {
		Ds   = sign * D;
		sign = -sign;

		internal_set(Dz, D) or_return;
		internal_int_gcd(gcd, a, Dz) or_return;

		/*
			If 1 < GCD < `N` then `N` is composite with factor "D", and
			Jacobi(D, N) is technically undefined (but often returned as zero).
		*/
		if internal_gt(gcd, 1) && internal_lt(gcd, a)    { return; }
		if Ds < 0 { Dz.sign = .Negative; }

		j := internal_int_kronecker(Dz, a) or_return;
		if j == -1 { break; }

		D += 2;
		if D > max(int) - 2                              { return false, .Invalid_Argument; }
	}

	Q := (1 - Ds) / 4;   /* Required so D = P*P - 4*Q */

	/*
		NOTE: The conditions (a) N does not divide Q, and
		(b) D is square-free or not a perfect square, are included by
		some authors; e.g., "Prime numbers and computer methods for
		factorization," Hans Riesel (2nd ed., 1994, Birkhauser, Boston),
		p. 130. For this particular application of Lucas sequences,
		these conditions were found to be immaterial.
	*/

	/*
		Now calculate N - Jacobi(D,N) = N + 1 (even), and calculate the
		odd positive integer d and positive integer s for which
		N + 1 = 2^s*d (similar to the step for N - 1 in Miller's test).
		The strong Lucas-Selfridge test then returns N as a strong
		Lucas probable prime (slprp) if any of the following
		conditions is met: U_d=0, V_d=0, V_2d=0, V_4d=0, V_8d=0,
		V_16d=0, ..., etc., ending with V_{2^(s-1)*d}=V_{(N+1)/2}=0
		(all equalities mod N). Thus d is the highest index of U that
		must be computed (since V_2m is independent of U), compared
		to U_{N+1} for the standard Lucas-Selfridge test; and no
		index of V beyond (N+1)/2 is required, just as in the
		standard Lucas-Selfridge test. However, the quantity Q^d must
		be computed for use (if necessary) in the latter stages of
		the test. The result is that the strong Lucas-Selfridge test
		has a running time only slightly greater (order of 10 %) than
		that of the standard Lucas-Selfridge test, while producing
		only (roughly) 30 % as many pseudoprimes (and every strong
		Lucas pseudoprime is also a standard Lucas pseudoprime). Thus
		the evidence indicates that the strong Lucas-Selfridge test is
		more effective than the standard Lucas-Selfridge test, and a
		Baillie-PSW test based on the strong Lucas-Selfridge test
		should be more reliable.
	*/
	internal_add(Np1, a, 1) or_return;
	s := internal_count_lsb(Np1) or_return;

	/*
		This should round towards zero because Thomas R. Nicely used GMP's mpz_tdiv_q_2exp()
		and mp_div_2d() is equivalent. Additionally: dividing an even number by two does not produce
		any leftovers.
	*/
	internal_int_shr(Dz, Np1, s) or_return;

	/*
		We must now compute U_d and V_d. Since d is odd, the accumulated
		values U and V are initialized to U_1 and V_1 (if the target
		index were even, U and V would be initialized instead to U_0=0
		and V_0=2). The values of U_2m and V_2m are also initialized to
		U_1 and V_1; the FOR loop calculates in succession U_2 and V_2,
		U_4 and V_4, U_8 and V_8, etc. If the corresponding bits
		(1, 2, 3, ...) of t are on (the zero bit having been accounted
		for in the initialization of U and V), these values are then
		combined with the previous totals for U and V, using the
		composition formulas for addition of indices.
	*/
	internal_set(Uz,   1) or_return;
	internal_set(Vz,   1) or_return; //	P := 1; /* Selfridge's choice */
	internal_set(U2mz, 1) or_return;
	internal_set(V2mz, 1) or_return; //	P := 1; /* Selfridge's choice */
	internal_set(Qmz,  Q) or_return;

	internal_int_shl1(Q2mz, Qmz) or_return;

	/*
		Initializes calculation of Q^d.
	*/
	internal_set(Qkdz, Q) or_return;
	Nbits := internal_count_bits(Dz);

	for u := 1; u < Nbits; u += 1 { /* zero bit off, already accounted for */
		/*
			Formulas for doubling of indices (carried out mod N). Note that
			the indices denoted as "2m" are actually powers of 2, specifically
			2^(ul-1) beginning each loop and 2^ul ending each loop.
			U_2m = U_m*V_m
			V_2m = V_m*V_m - 2*Q^m
		*/
		internal_mul(U2mz, U2mz, V2mz) or_return;
		internal_mod(U2mz, U2mz, a) or_return;
		internal_sqr(V2mz, V2mz) or_return;
		internal_sub(V2mz, V2mz, Q2mz) or_return;
		internal_mod(V2mz, V2mz, a) or_return;

		/*
			Must calculate powers of Q for use in V_2m, also for Q^d later.
		*/
		internal_sqr(Qmz, Qmz) or_return;

		/* Prevents overflow. Still necessary without a fixed prealloc'd mem.? */
		internal_mod(Qmz, Qmz, a) or_return;
		internal_int_shl1(Q2mz, Qmz) or_return;

		if internal_int_bitfield_extract_bool(Dz, u) or_return {
			/*
				Formulas for addition of indices (carried out mod N);
				U_(m+n) = (U_m*V_n + U_n*V_m)/2
				V_(m+n) = (V_m*V_n + D*U_m*U_n)/2
				Be careful with division by 2 (mod N)!
			*/
			internal_mul(T1z, U2mz, Vz) or_return;
			internal_mul(T2z, Uz, V2mz) or_return;
			internal_mul(T3z, V2mz, Vz) or_return;
			internal_mul(T4z, U2mz, Uz) or_return;
			internal_mul(T4z, T4z,  Ds) or_return;

			internal_add(Uz,  T1z, T2z) or_return;

			if internal_is_odd(Uz) {
				internal_add(Uz, Uz, a) or_return;
			}

			/*
				This should round towards negative infinity because Thomas R. Nicely used GMP's mpz_fdiv_q_2exp().
				But `internal_shr1` does not do so, it is truncating instead.
			*/
			oddness := internal_is_odd(Uz);
			internal_int_shr1(Uz, Uz) or_return;
			if internal_is_negative(Uz) && oddness {
				internal_sub(Uz, Uz, 1) or_return;
			}
			internal_add(Vz, T3z, T4z) or_return;
			if internal_is_odd(Vz) {
				internal_add(Vz, Vz, a) or_return;
			}

			oddness  = internal_is_odd(Vz);
			internal_int_shr1(Vz, Vz) or_return;
			if internal_is_negative(Vz) && oddness {
				internal_sub(Vz, Vz, 1) or_return;
			}
			internal_mod(Uz, Uz, a) or_return;
			internal_mod(Vz, Vz, a) or_return;

			/* Calculating Q^d for later use */
			internal_mul(Qkdz, Qkdz, Qmz) or_return;
			internal_mod(Qkdz, Qkdz, a) or_return;
>>>>>>> bc15ce30
		}
	}

	/*
		If U_d or V_d is congruent to 0 mod N, then N is a prime or a strong Lucas pseudoprime. */
	if internal_is_zero(Uz) || internal_is_zero(Vz) {
		return true, nil;
	}

	/*
		NOTE: Ribenboim ("The new book of prime number records," 3rd ed.,
		1995/6) omits the condition V0 on p.142, but includes it on
		p. 130. The condition is NECESSARY; otherwise the test will
		return false negatives---e.g., the primes 29 and 2000029 will be
		returned as composite.
	*/
<<<<<<< HEAD
	internal_clamp(x)
	internal_shr_digit(x, n.used)
=======
>>>>>>> bc15ce30

	/*
		Otherwise, we must compute V_2d, V_4d, V_8d, ..., V_{2^(s-1)*d}
		by repeated use of the formula V_2m = V_m*V_m - 2*Q^m. If any of
		these are congruent to 0 mod N, then N is a prime or a strong
		Lucas pseudoprime.
	*/
<<<<<<< HEAD
	if internal_cmp_mag(x, n) != -1 {
		return internal_sub(x, x, n)
=======

	/* Initialize 2*Q^(d*2^r) for V_2m */
	internal_int_shr1(Q2kdz, Qkdz) or_return;

	for r := 1; r < s; r += 1 {
		internal_sqr(Vz, Vz) or_return;
		internal_sub(Vz, Vz, Q2kdz) or_return;
		internal_mod(Vz, Vz, a) or_return;
		if internal_is_zero(Vz) {
			return true, nil;
		}
		/* Calculate Q^{d*2^r} for next r (final iteration irrelevant). */
		if r < (s - 1) {
			internal_sqr(Qkdz, Qkdz) or_return;
			internal_mod(Qkdz, Qkdz, a) or_return;
			internal_int_shl1(Q2kdz, Qkdz) or_return;
		}
>>>>>>> bc15ce30
	}
	return false, nil;
}

/*
	Performs one Fermat test.

	If "a" were prime then b**a == b (mod a) since the order of
	the multiplicative sub-group would be phi(a) = a-1.  That means
	it would be the same as b**(a mod (a-1)) == b**1 == b (mod a).

	Returns `true` if the congruence holds, or `false` otherwise.

	Assumes `a` and `b` not to be `nil` and to have been initialized.
*/
internal_prime_fermat :: proc(a, b: ^Int, allocator := context.allocator) -> (fermat: bool, err: Error) {
	t := &Int{};
	defer internal_destroy(t);

	/*
		Ensure `b` > 1.
	*/
	if !internal_gt(b, 1) { return false, .Invalid_Argument; }

	/*
		Compute `t` = `b`**`a` mod `a`
	*/
	internal_int_exponent_mod(t, b, a, a) or_return;

<<<<<<< HEAD
	return nil
}

int_montgomery_reduce :: proc(x, n: ^Int, rho: DIGIT, allocator := context.allocator) -> (err: Error) {
	assert_if_nil(x, n)
	context.allocator = allocator

	internal_clear_if_uninitialized(x, n) or_return

	return #force_inline internal_int_montgomery_reduce(x, n, rho)
=======
	/*
		Is it equal to b?
	*/
	fermat = internal_eq(t, b);
	return;
}

/*
	Tonelli-Shanks algorithm
	https://en.wikipedia.org/wiki/Tonelli%E2%80%93Shanks_algorithm
	https://gmplib.org/list-archives/gmp-discuss/2013-April/005300.html
*/
internal_int_sqrtmod_prime :: proc(res, n, prime: ^Int, allocator := context.allocator) -> (err: Error) {
	context.allocator = allocator;

	/*
		The type is "int" because of the types in the mp_int struct.
		Don't forget to change them here when you change them there!
	*/
	S, M, i: int;

	t1, C, Q, Z, T, R, two := &Int{}, &Int{}, &Int{}, &Int{}, &Int{}, &Int{}, &Int{};
	defer internal_destroy(t1, C, Q, Z, T, R, two);

	/*
		First handle the simple cases.
	*/
	if internal_is_zero(n)                                           { return internal_zero(res);	}

	/*
		"prime" must be odd and > 2
	*/
	if internal_is_even(prime) || internal_lt(prime, 3)              { return .Invalid_Argument; }
	legendre := internal_int_kronecker(n, prime)                     or_return;

	/*
		n \not\cong 0 (mod p) and n \cong r^2 (mod p) for some r \in N^+
	*/
	if legendre != 1                                                 { return .Invalid_Argument; }

	internal_init_multi(t1, C, Q, Z, T, R, two)                      or_return;

	/*
		SPECIAL CASE: if prime mod 4 == 3
		compute directly: err = n^(prime+1)/4 mod prime
		Handbook of Applied Cryptography algorithm 3.36

		x%4 == x&3 for x in N and x>0
	*/
	if prime.digit[0] & 3 == 3 {
		internal_add(t1, prime, 1)                                   or_return;
		internal_shr(t1, t1, 2)                                      or_return;
		internal_int_exponent_mod(res, n, t1, prime)                 or_return;
		return;
	}

	/*
		NOW: Tonelli-Shanks algorithm
		Factor out powers of 2 from prime-1, defining Q and S as: prime-1 = Q*2^S

		Q = prime - 1
	*/
	internal_copy(Q, prime)                                          or_return;
	internal_sub(Q, Q, 1)                                            or_return;

	/*
		S = 0
	*/
	S = 0;
	for internal_is_even(Q) {
		/*
			Q = Q / 2
		*/
		internal_int_shr1(Q, Q)                                      or_return;
		/*
			S = S + 1
		*/
		S += 1;
	}

	/*
		Find a `Z` such that the Legendre symbol (Z|prime) == -1.
		Z = 2.
	*/
	internal_set(Z, 2)                                               or_return;

	for {
		legendre = internal_int_kronecker(Z, prime)                  or_return;

		/*
			If "prime" (p) is an odd prime Jacobi(k|p) = 0 for k \cong 0 (mod p)
			but there is at least one non-quadratic residue before k>=p if p is an odd prime.
		*/
		if legendre == 0                                             { return .Invalid_Argument; }
		if legendre == -1                                            { break; }

		/*
			Z = Z + 1
		*/
		internal_add(Z, Z, 1)                                        or_return;
	}

	/*
		C = Z ^ Q mod prime
	*/
	internal_int_exponent_mod(C, Z, Q, prime)                        or_return;

	/*
		t1 = (Q + 1) / 2
	*/
	internal_add(t1, Q, 1)                                           or_return;
	internal_int_shr1(t1, t1)                                        or_return;

	/*
		R = n ^ ((Q + 1) / 2) mod prime
	*/
	internal_int_exponent_mod(R, n, t1, prime)                       or_return;

	/*
		T = n ^ Q mod prime
	*/
	internal_int_exponent_mod(T, n, Q, prime)                        or_return;

	/*
		M = S
	*/
	M = S;
	internal_set(two, 2);

	for {
		internal_copy(t1, T)                                         or_return;

		i = 0;
		for {
			if internal_eq(T, 1)                                     { break; }

			/*
				No exponent in the range 0 < i < M found.
				(M is at least 1 in the first round because "prime" > 2)
			*/
			if M == i                                                { return .Invalid_Argument; }
			internal_int_exponent_mod(t1, t1, two, prime)            or_return;

			i += 1;
		}

		if i == 0 {
			internal_copy(res, R)                                    or_return;
		}

		/*
			t1 = 2 ^ (M - i - 1)
		*/
		internal_set(t1, M - i - 1)                                  or_return;
		internal_int_exponent_mod(t1, two, t1, prime)                or_return;

		/*
			t1 = C ^ (2 ^ (M - i - 1)) mod prime
		*/
		internal_int_exponent_mod(t1, C, t1, prime)                  or_return;

		/*
			C = (t1 * t1) mod prime
		*/
		internal_sqrmod(C, t1, prime)                                or_return;

		/*
			R = (R * t1) mod prime
		*/
		internal_mulmod(R, R, t1, prime)                             or_return;

		/*
			T = (T * C) mod prime
		*/
		mulmod(T, T, C, prime)                                       or_return;

		/*
			M = i
		*/
		M = i;
	}

	return;
>>>>>>> bc15ce30
}

/*
	Finds the next prime after the number `a` using `t` trials of Miller-Rabin,
	in place: It sets `a` to the prime found.
	`bbs_style` = true means the prime must be congruent to 3 mod 4
*/
<<<<<<< HEAD
internal_int_montgomery_calc_normalization :: proc(a, b: ^Int, allocator := context.allocator) -> (err: Error) {
	context.allocator = allocator
=======
internal_int_prime_next_prime :: proc(a: ^Int, trials: int, bbs_style: bool, allocator := context.allocator) -> (err: Error) {
	context.allocator = allocator;

	res_tab := [_PRIME_TAB_SIZE]DIGIT{};

	/*
		Force positive.
	*/
	a.sign = .Zero_or_Positive;

	/*
		Simple algo if `a` is less than the largest prime in the table.
	*/
	if internal_lt(a, _private_prime_table[_PRIME_TAB_SIZE - 1]) {
		/*
			Find which prime it is bigger than `a`
		*/
		for p in _private_prime_table {
			cmp := internal_cmp(a, p);

			if cmp == 0 { continue; }
			if cmp != 1 {
				if bbs_style && (p & 3 != 3) {
					/*
						Try again until we get a prime congruent to 3 mod 4.
					*/
					continue;
				} else {
					return internal_set(a, p);
				}
			}
		}
		/*
			Fall through to the sieve.
		*/
	}

>>>>>>> bc15ce30
	/*
		Generate a prime congruent to 3 mod 4 or 1/3 mod 4?
	*/
<<<<<<< HEAD
	bits := internal_count_bits(b) % _DIGIT_BITS

	if b.used > 1 {
		power := ((b.used - 1) * _DIGIT_BITS) + bits - 1
		internal_int_power_of_two(a, power)                          or_return
	} else {
		internal_one(a)
		bits = 1
=======
	kstep: DIGIT = 4 if bbs_style else 2;

	/*
		At this point we will use a combination of a sieve and Miller-Rabin.
	*/
	if bbs_style {
		/*
			If `a` mod 4 != 3 subtract the correct value to make it so.
		*/
		if a.digit[0] & 3 != 3 {
			internal_sub(a, a, (a.digit[0] & 3) + 1) or_return;
		}
	} else {
		if internal_is_even(a) {
			/*
				Force odd.
			*/
			internal_sub(a, a, 1) or_return;
		}
>>>>>>> bc15ce30
	}

	/*
		Generate the restable.
	*/
<<<<<<< HEAD
	for x := bits - 1; x < _DIGIT_BITS; x += 1 {
		internal_int_shl1(a, a)                                      or_return
		if internal_cmp_mag(a, b) != -1 {
			internal_sub(a, a, b)                                    or_return
=======
	for x := 1; x < _PRIME_TAB_SIZE; x += 1 {
		res_tab = internal_mod(a, _private_prime_table[x]) or_return;
	}

	for {
		step := DIGIT(0);
		y: bool;

		/*
			Skip to the next non-trivially divisible candidate.
		*/
		for {
			/*
				y == true if any residue was zero [e.g. cannot be prime]
			*/
			y = false;

			/*
				Increase step to next candidate.
			*/
			step += kstep;

			/*
				Compute the new residue without using division.
			*/
			for x := 1; x < _PRIME_TAB_SIZE; x += 1 {
				/*
					Add the step to each residue.
				*/
				res_tab[x] += kstep;

				/*
					Subtract the modulus [instead of using division].
				*/
				if res_tab[x] >= _private_prime_table[x] {
					res_tab[x] -= _private_prime_table[x];
				}

				/*
					Set flag if zero.
				*/
				if res_tab[x] == 0 {
					y = true;
				}
			}
			if !(y && (step < (((1 << _DIGIT_BITS) - kstep)))) { break; }
>>>>>>> bc15ce30
		}

		/*
			Add the step.
		*/
		internal_add(a, a, step) or_return;

		/*
			If we didn't pass the sieve and step == MP_MAX then skip test */
		if (y && (step >= ((1 << _DIGIT_BITS) - kstep))) { continue; }

		if internal_int_is_prime(a, trials) or_return { break; }
	}
<<<<<<< HEAD
	return nil
}

int_montgomery_calc_normalization :: proc(a, b: ^Int, allocator := context.allocator) -> (err: Error) {
	assert_if_nil(a, b)
	context.allocator = allocator

	internal_clear_if_uninitialized(a, b) or_return

	return #force_inline internal_int_montgomery_calc_normalization(a, b)
=======
	return;
}

/*
	Makes a truly random prime of a given size (bits),

	Flags are as follows:
	 	Blum_Blum_Shub    - Make prime congruent to 3 mod 4
		Safe              - Make sure (p-1)/2 is prime as well (implies .Blum_Blum_Shub)
		Second_MSB_On     - Make the 2nd highest bit one

	This is possibly the mother of all prime generation functions, muahahahahaha!
*/
internal_random_prime :: proc(a: ^Int, size_in_bits: int, trials: int, flags := Primality_Flags{}, r: ^rnd.Rand = nil, allocator := context.allocator) -> (err: Error) {
	context.allocator = allocator;
	flags  := flags;
	trials := trials;

	t := &Int{};
	defer internal_destroy(t);

	/*
		Sanity check the input.
	*/
	if size_in_bits <= 1 || trials < -1                              { return .Invalid_Argument; }

	/*
		`.Safe` implies `.Blum_Blum_Shub`.
	*/
	if .Safe in flags {
		if size_in_bits < 3 {
			/*
				The smallest safe prime is 5, which takes 3 bits.
				We early out now, else we'd be locked in an infinite loop trying to generate a 2-bit Safe Prime.
			*/
			return .Invalid_Argument;
		}
		flags += { .Blum_Blum_Shub, };
	}

	/*
		Automatically choose the number of Rabin-Miller trials?
	*/
	if trials == -1 {
		trials = number_of_rabin_miller_trials(size_in_bits);
	}

	res: bool;
	RANDOM_PRIME_ITERATIONS_USED = 0;

	for {
		if MAX_ITERATIONS_RANDOM_PRIME > 0 {
			RANDOM_PRIME_ITERATIONS_USED += 1;
			if RANDOM_PRIME_ITERATIONS_USED > MAX_ITERATIONS_RANDOM_PRIME {
				return .Max_Iterations_Reached;
			}
		}

		internal_int_random(a, size_in_bits)                         or_return;

		/*
			Make sure it's odd.
		*/
		if size_in_bits > 2 {
			a.digit[0] |= 1;
		} else {
			/*
				A 2-bit prime can be either 2 (0b10) or 3 (0b11).
				So, let's force the top bit to 1 and return early.
			*/
			a.digit[0] |= 2;
			return nil;
		}

		if .Blum_Blum_Shub in flags {
			a.digit[0] |= 3;
		}
		if .Second_MSB_On in flags {
			internal_int_bitfield_set_single(a, size_in_bits - 2) or_return;
		}

		/*
			Is it prime?
		*/
		res = internal_int_is_prime(a, trials)                       or_return;

		if (!res) {
			continue;
		}

		if .Safe in flags {
			/*
				See if (a-1)/2 is prime.
			*/
			internal_sub(a, a, 1)                                    or_return;
			internal_int_shr1(a, a)                                  or_return;

			/*
				Is it prime?
			*/
			res = internal_int_is_prime(a, trials)                   or_return;
		}
		if res { break; }
	}

	if .Safe in flags {
		/*
			Restore a to the original value.
		*/
		internal_int_shl1(a, a)                                      or_return;
		internal_add(a, a, 1)                                        or_return;
	}
	return;
>>>>>>> bc15ce30
}

/*
	Extended Euclidean algorithm of (a, b) produces `a * u1` + `b * u2` = `u3`.
*/
internal_int_extended_euclidean :: proc(a, b, U1, U2, U3: ^Int, allocator := context.allocator) -> (err: Error) {
	context.allocator = allocator;

	u1, u2, u3, v1, v2, v3, t1, t2, t3, q, tmp := &Int{}, &Int{}, &Int{}, &Int{}, &Int{}, &Int{}, &Int{}, &Int{}, &Int{}, &Int{}, &Int{};
	defer internal_destroy(u1, u2, u3, v1, v2, v3, t1, t2, t3, q, tmp);
	internal_init_multi(u1, u2, u3, v1, v2, v3, t1, t2, t3, q, tmp)  or_return;

	/*
		Initialize, (u1, u2, u3) = (1, 0, a).
	*/
	internal_set(u1, 1)                                              or_return;
	internal_set(u3, a)                                              or_return;

	/*
		Initialize, (v1, v2, v3) = (0, 1, b).
	*/
<<<<<<< HEAD
	b := n.digit[0]
	if b & 1 == 0 { return 0, .Invalid_Argument }

	x := (((b + 2) & 4) << 1) + b /* here x*a==1 mod 2**4 */
	x *= 2 - (b * x)              /* here x*a==1 mod 2**8 */
	x *= 2 - (b * x)              /* here x*a==1 mod 2**16 */
	when _WORD_TYPE_BITS == 64 {
		x *= 2 - (b * x)              /* here x*a==1 mod 2**32 */
		x *= 2 - (b * x)              /* here x*a==1 mod 2**64 */
=======
	internal_set(v2, 1)                                              or_return;
	internal_set(v3, b)                                              or_return;

	/*
		Loop while v3 != 0
	*/
	for !internal_is_zero(v3) {
		/*
			q = u3 / v3
		*/
		internal_div(q, u3, v3)                                      or_return;

		/*
			(t1, t2, t3) = (u1, u2, u3) - (v1, v2, v3)q
		*/
		internal_mul(tmp, v1, q)                                     or_return;
		internal_sub( t1, u1, tmp)                                   or_return;

		internal_mul(tmp, v2, q)                                     or_return;
		internal_sub( t2, u2, tmp)                                   or_return;

		internal_mul(tmp, v3, q)                                     or_return;
		internal_sub( t3, u3, tmp)                                   or_return;

		/*
			(u1, u2, u3) = (v1, v2, v3)
		*/
		internal_set(u1, v1)                                         or_return;
		internal_set(u2, v2)                                         or_return;
		internal_set(u3, v3)                                         or_return;

		/*
			(v1, v2, v3) = (t1, t2, t3)
		*/
		internal_set(v1, t1)                                         or_return;
		internal_set(v2, t2)                                         or_return;
		internal_set(v3, t3)                                         or_return;
>>>>>>> bc15ce30
	}

	/*
		Make sure U3 >= 0.
	*/
<<<<<<< HEAD
	rho = DIGIT(((_WORD(1) << _WORD(_DIGIT_BITS)) - _WORD(x)) & _WORD(_MASK))
	return rho, nil
}

int_montgomery_setup :: proc(n: ^Int, allocator := context.allocator) -> (rho: DIGIT, err: Error) {
	assert_if_nil(n)
	internal_clear_if_uninitialized(n, allocator) or_return

	return #force_inline internal_int_montgomery_setup(n)
=======
	if internal_is_negative(u3) {
		internal_neg(u1, u1)                                         or_return;
		internal_neg(u2, u2)                                         or_return;
		internal_neg(u3, u3)                                         or_return;
	}

	/*
		Copy result out.
	*/
	if U1 != nil {
		internal_swap(u1, U1);
	}
	if U2 != nil {
		internal_swap(u2, U2);
	}
	if U3 != nil {
		internal_swap(u3, U3);
	}
	return;
>>>>>>> bc15ce30
}


/*
	Returns the number of Rabin-Miller trials needed for a given bit size.
*/
number_of_rabin_miller_trials :: proc(bit_size: int) -> (number_of_trials: int) {
	switch {
	case bit_size <=    80:
<<<<<<< HEAD
		return - 1		/* Use deterministic algorithm for size <= 80 bits */
=======
		return -1;		/* Use deterministic algorithm for size <= 80 bits */
>>>>>>> bc15ce30
	case bit_size >=    81 && bit_size <     96:
		return 37		/* max. error = 2^(-96)  */
	case bit_size >=    96 && bit_size <    128:
		return 32		/* max. error = 2^(-96)  */
	case bit_size >=   128 && bit_size <    160:
		return 40		/* max. error = 2^(-112) */
	case bit_size >=   160 && bit_size <    256:
		return 35		/* max. error = 2^(-112) */
	case bit_size >=   256 && bit_size <    384:
		return 27		/* max. error = 2^(-128) */
	case bit_size >=   384 && bit_size <    512:
		return 16		/* max. error = 2^(-128) */
	case bit_size >=   512 && bit_size <    768:
		return 18		/* max. error = 2^(-160) */
	case bit_size >=   768 && bit_size <    896:
		return 11		/* max. error = 2^(-160) */
	case bit_size >=   896 && bit_size <  1_024:
		return 10		/* max. error = 2^(-160) */
	case bit_size >= 1_024 && bit_size <  1_536:
		return 12		/* max. error = 2^(-192) */
	case bit_size >= 1_536 && bit_size <  2_048:
		return  8		/* max. error = 2^(-192) */
	case bit_size >= 2_048 && bit_size <  3_072:
		return  6		/* max. error = 2^(-192) */
	case bit_size >= 3_072 && bit_size <  4_096:
		return  4		/* max. error = 2^(-192) */
	case bit_size >= 4_096 && bit_size <  5_120:
		return  5		/* max. error = 2^(-256) */
	case bit_size >= 5_120 && bit_size <  6_144:
		return  4		/* max. error = 2^(-256) */
	case bit_size >= 6_144 && bit_size <  8_192:
		return  4		/* max. error = 2^(-256) */
	case bit_size >= 8_192 && bit_size <  9_216:
		return  3		/* max. error = 2^(-256) */
	case bit_size >= 9_216 && bit_size < 10_240:
		return  3		/* max. error = 2^(-256) */
	case:
		return  2		/* For keysizes bigger than 10_240 use always at least 2 Rounds */
	}
}<|MERGE_RESOLUTION|>--- conflicted
+++ resolved
@@ -10,21 +10,15 @@
 */
 package math_big
 
-import rnd "core:math/rand";
+import rnd "core:math/rand"
 
 /*
 	Determines if an Integer is divisible by one of the _PRIME_TABLE primes.
 	Returns true if it is, false if not. 
 */
-<<<<<<< HEAD
-int_prime_is_divisible :: proc(a: ^Int, allocator := context.allocator) -> (res: bool, err: Error) {
+internal_int_prime_is_divisible :: proc(a: ^Int, allocator := context.allocator) -> (res: bool, err: Error) {
 	assert_if_nil(a)
 	context.allocator = allocator
-=======
-internal_int_prime_is_divisible :: proc(a: ^Int, allocator := context.allocator) -> (res: bool, err: Error) {
-	assert_if_nil(a);
-	context.allocator = allocator;
->>>>>>> bc15ce30
 
 	internal_clear_if_uninitialized(a) or_return
 
@@ -48,104 +42,73 @@
 	Computes res == G**X mod P.
 	Assumes `res`, `G`, `X` and `P` to not be `nil` and for `G`, `X` and `P` to have been initialized.
 */
-<<<<<<< HEAD
-internal_int_montgomery_reduce :: proc(x, n: ^Int, rho: DIGIT, allocator := context.allocator) -> (err: Error) {
+internal_int_exponent_mod :: proc(res, G, X, P: ^Int, allocator := context.allocator) -> (err: Error) {
 	context.allocator = allocator
-=======
-internal_int_exponent_mod :: proc(res, G, X, P: ^Int, allocator := context.allocator) -> (err: Error) {
-	context.allocator = allocator;
-
-	dr: int;
-
->>>>>>> bc15ce30
+
+	dr: int
+
 	/*
 		Modulus P must be positive.
 	*/
-<<<<<<< HEAD
-	digs := (n.used * 2) + 1
-	if digs < _WARRAY && x.used <= _WARRAY && n.used < _MAX_COMBA {
-		return _private_montgomery_reduce_comba(x, n, rho)
-	}
-=======
-	if internal_is_negative(P) { return .Invalid_Argument; }
->>>>>>> bc15ce30
+	if internal_is_negative(P) { return .Invalid_Argument }
 
 	/*
 		If exponent X is negative we have to recurse.
 	*/
-<<<<<<< HEAD
-	internal_grow(x, digs)                                           or_return
-	x.used = digs
-=======
 	if internal_is_negative(X) {
-		tmpG, tmpX := &Int{}, &Int{};
-		defer internal_destroy(tmpG, tmpX);
-
-		internal_init_multi(tmpG, tmpX) or_return;
->>>>>>> bc15ce30
+		tmpG, tmpX := &Int{}, &Int{}
+		defer internal_destroy(tmpG, tmpX)
+
+		internal_init_multi(tmpG, tmpX) or_return
 
 		/*
 			First compute 1/G mod P.
 		*/
-		internal_invmod(tmpG, G, P) or_return;
-
-<<<<<<< HEAD
-		mu := DIGIT((_WORD(x.digit[ix]) * _WORD(rho)) & _WORD(_MASK))
-=======
+		internal_invmod(tmpG, G, P) or_return
+
 		/*
 			now get |X|.
 		*/
-		internal_abs(tmpX, X) or_return;
->>>>>>> bc15ce30
+		internal_abs(tmpX, X) or_return
 
 		/*
 			And now compute (1/G)**|X| instead of G**X [X < 0].
 		*/
-<<<<<<< HEAD
-		u  := DIGIT(0)
-		iy := int(0)
-		for ; iy < n.used; iy += 1 {
-			/*
-				Compute product and sum.
-			*/
-			r := (_WORD(mu) * _WORD(n.digit[iy]) + _WORD(u) + _WORD(x.digit[ix + iy]))
-=======
-		return internal_int_exponent_mod(res, tmpG, tmpX, P);
-	}
->>>>>>> bc15ce30
+		return internal_int_exponent_mod(res, tmpG, tmpX, P)
+	}
 
 	/*
 		Modified diminished radix reduction.
 	*/
-	can_reduce_2k_l := _private_int_reduce_is_2k_l(P) or_return;
+	can_reduce_2k_l := _private_int_reduce_is_2k_l(P) or_return
 	if can_reduce_2k_l {
-		return _private_int_exponent_mod(res, G, X, P, 1);
+		return _private_int_exponent_mod(res, G, X, P, 1)
 	}
 
 	/*
 		Is it a DR modulus? default to no.
 	*/
-	dr = 1 if _private_dr_is_modulus(P) else 0;
+	dr = 1 if _private_dr_is_modulus(P) else 0
 
 	/*
 		If not, is it a unrestricted DR modulus?
 	*/
 	if dr == 0 {
-		reduce_is_2k := _private_int_reduce_is_2k(P) or_return;
-		dr = 2 if reduce_is_2k else 0;
+		reduce_is_2k := _private_int_reduce_is_2k(P) or_return
+		dr = 2 if reduce_is_2k else 0
 	}
 
 	/*
 		If the modulus is odd or dr != 0 use the montgomery method.
 	*/
 	if internal_int_is_odd(P) || dr != 0 {
-		return _private_int_exponent_mod(res, G, X, P, dr);
+		return _private_int_exponent_mod(res, G, X, P, dr)
 	}
 
 	/*
 		Otherwise use the generic Barrett reduction technique.
 	*/
-	return _private_int_exponent_mod(res, G, X, P, 0);
+	return _private_int_exponent_mod(res, G, X, P, 0)
 }
 
 /*
@@ -164,56 +127,56 @@
 	Assumes `a` and `p` to not be `nil` and to have been initialized.
 */
 internal_int_kronecker :: proc(a, p: ^Int, allocator := context.allocator) -> (kronecker: int, err: Error) {
-	context.allocator = allocator;
-
-	a1, p1, r := &Int{}, &Int{}, &Int{};
-	defer internal_destroy(a1, p1, r);
-
-	table := []int{0, 1, 0, -1, 0, -1, 0, 1};
+	context.allocator = allocator
+
+	a1, p1, r := &Int{}, &Int{}, &Int{}
+	defer internal_destroy(a1, p1, r)
+
+	table := []int{0, 1, 0, -1, 0, -1, 0, 1}
 
 	if internal_int_is_zero(p) {
 		if a.used == 1 && a.digit[0] == 1 {
-			return 1, nil;
+			return 1, nil
 		} else {
-			return 0, nil;
+			return 0, nil
 		}
 	}
 
 	if internal_is_even(a) && internal_is_even(p) {
-		return 0, nil;
-	}
-
-	internal_copy(a1, a) or_return;
-	internal_copy(p1, p) or_return;
-
-	v := internal_count_lsb(p1) or_return;
-	internal_shr(p1, p1, v) or_return;
-
-	k := 1 if v & 1 == 0 else table[a.digit[0] & 7];
+		return 0, nil
+	}
+
+	internal_copy(a1, a) or_return
+	internal_copy(p1, p) or_return
+
+	v := internal_count_lsb(p1) or_return
+	internal_shr(p1, p1, v) or_return
+
+	k := 1 if v & 1 == 0 else table[a.digit[0] & 7]
 
 	if internal_is_negative(p1) {
-		p1.sign = .Zero_or_Positive;
+		p1.sign = .Zero_or_Positive
 		if internal_is_negative(a1) {
-			k = -k;
-		}
-	}
-
-	internal_zero(r) or_return;
+			k = -k
+		}
+	}
+
+	internal_zero(r) or_return
 
 	for {
 		if internal_is_zero(a1) {
 			if internal_eq(p1, 1) {
-				return k, nil;
+				return k, nil
 			} else {
-				return 0, nil;
-			}
-		}
-
-		v = internal_count_lsb(a1) or_return;
-		internal_shr(a1, a1, v) or_return;
+				return 0, nil
+			}
+		}
+
+		v = internal_count_lsb(a1) or_return
+		internal_shr(a1, a1, v) or_return
 
 		if v & 1 == 1 {
-			k = k * table[p1.digit[0] & 7];
+			k = k * table[p1.digit[0] & 7]
 		}
 
 		if internal_is_negative(a1) {
@@ -223,29 +186,26 @@
 				of the DIGIT type is not set by definition.
 			 */
 			if ((a1.digit[0] + 1) & p1.digit[0] & 2) != 0 {
-				k = -k;
+				k = -k
 			}
 		} else {
 			/*
 				Compute k = (-1)^((a1-1)*(p1-1)/4) * k.
 			*/
-<<<<<<< HEAD
-			u = DIGIT(r >> _DIGIT_BITS)
-=======
 			if (a1.digit[0] & p1.digit[0] & 2) != 0 {
-				k = -k;
-			}
-		}
-
-		internal_copy(r, a1) or_return;
-		r.sign = .Zero_or_Positive;
-
-		internal_mod(a1, p1, r) or_return;
-		internal_copy(p1, r)    or_return;
-	}
-	return;
+				k = -k
+			}
+		}
+
+		internal_copy(r, a1) or_return
+		r.sign = .Zero_or_Positive
+
+		internal_mod(a1, p1, r) or_return
+		internal_copy(p1, r)    or_return
+	}
+	return
 }
-internal_int_legendre :: internal_int_kronecker;
+internal_int_legendre :: internal_int_kronecker
 
 /*
 	Miller-Rabin test of "a" to the base of "b" as described in HAC pp. 139 Algorithm 4.24.
@@ -256,80 +216,76 @@
 	Assumes `a` and `b` not to be `nil` and to have been initialized.
 */
 internal_int_prime_miller_rabin :: proc(a, b: ^Int, allocator := context.allocator) -> (probably_prime: bool, err: Error) {
-	context.allocator = allocator;
-
-	n1, y, r := &Int{}, &Int{}, &Int{};
-	defer internal_destroy(n1, y, r);
+	context.allocator = allocator
+
+	n1, y, r := &Int{}, &Int{}, &Int{}
+	defer internal_destroy(n1, y, r)
 
 	/*
 		Ensure `b` > 1.
 	*/
-	if internal_lte(b, 1) { return false, nil; }
+	if internal_lte(b, 1) { return false, nil }
 
 	/*
 		Get `n1` = `a` - 1.
 	*/
-	internal_copy(n1, a) or_return;
-	internal_sub(n1, n1, 1) or_return;
+	internal_copy(n1, a) or_return
+	internal_sub(n1, n1, 1) or_return
 
 	/*
 		Set `2`**`s` * `r` = `n1`
 	*/
-	internal_copy(r, n1) or_return;
+	internal_copy(r, n1) or_return
 
 	/*
 		Count the number of least significant bits which are zero.
 	*/
-	s := internal_count_lsb(r) or_return;
+	s := internal_count_lsb(r) or_return
 
 	/*
 		Now divide `n` - 1 by `2`**`s`.
 	*/
-	internal_shr(r, r, s) or_return;
+	internal_shr(r, r, s) or_return
 
 	/*
 		Compute `y` = `b`**`r` mod `a`.
 	*/
-	internal_int_exponent_mod(y, b, r, a) or_return;
+	internal_int_exponent_mod(y, b, r, a) or_return
 
 	/*
 		If `y` != 1 and `y` != `n1` do.
 	*/
 	if !internal_eq(y, 1) && !internal_eq(y, n1) {
-		j := 1;
+		j := 1
 
 		/*
 			While `j` <= `s` - 1 and `y` != `n1`.
 		*/
 		for j <= (s - 1) && !internal_eq(y, n1) {
-			internal_sqrmod(y, y, a) or_return;
->>>>>>> bc15ce30
+			internal_sqrmod(y, y, a) or_return
 
 			/*
 				If `y` == 1 then composite.
 			*/
-<<<<<<< HEAD
-			x.digit[ix + iy] = DIGIT(r & _WORD(_MASK))
-=======
 			if internal_eq(y, 1) {
-				return false, nil;
-			}
-
-			j += 1;
+				return false, nil
+			}
+
+			j += 1
 		}
 
 		/*
 			If `y` != `n1` then composite.
 		*/
 		if !internal_eq(y, n1) {
-			return false, nil;
+			return false, nil
 		}
 	}
 
 	/*
 		Probably prime now.
 	*/
-	return true, nil;
+	return true, nil
 }
 
 /*
@@ -355,55 +311,54 @@
 	Assumes `a` not to be `nil` and to have been initialized.
 */
 internal_int_is_prime :: proc(a: ^Int, miller_rabin_trials := int(-1), miller_rabin_only := USE_MILLER_RABIN_ONLY, r: ^rnd.Rand = nil, allocator := context.allocator) -> (is_prime: bool, err: Error) {
-	context.allocator = allocator;
-	miller_rabin_trials := miller_rabin_trials;
+	context.allocator = allocator
+	miller_rabin_trials := miller_rabin_trials
 
 	// Default to `no`.
-	is_prime = false;
-
-	b, res := &Int{}, &Int{};
-	defer internal_destroy(b, res);
+	is_prime = false
+
+	b, res := &Int{}, &Int{}
+	defer internal_destroy(b, res)
 
 	// Some shortcuts
 	// `N` > 3
 	if a.used == 1 {
 		if a.digit[0] == 0 || a.digit[0] == 1 {
-			return;
+			return
 		}
 		if a.digit[0] == 2 {
-			return true, nil;
->>>>>>> bc15ce30
+			return true, nil
 		}
 	}
 
 	// `N` must be odd.
 	if internal_is_even(a) {
-		return;
+		return
 	}
 
 	// `N` is not a perfect square: floor(sqrt(`N`))^2 != `N` 
-	if internal_int_is_square(a) or_return { return; }
+	if internal_int_is_square(a) or_return { return }
 
 	// Is the input equal to one of the primes in the table?
 	for p in _private_prime_table {
 		if internal_eq(a, p) {
-			return true, nil;
+			return true, nil
 		}
 	}
 
 	// First perform trial division
-	if internal_int_prime_is_divisible(a) or_return { return; }
+	if internal_int_prime_is_divisible(a) or_return { return }
 
 	// Run the Miller-Rabin test with base 2 for the BPSW test.
-	internal_set(b, 2) or_return;
-	if !internal_int_prime_miller_rabin(a, b) or_return { return; }
+	internal_set(b, 2) or_return
+	if !internal_int_prime_miller_rabin(a, b) or_return { return }
 
 	// Rumours have it that Mathematica does a second M-R test with base 3.
 	// Other rumours have it that their strong L-S test is slightly different.
 	// It does not hurt, though, beside a bit of extra runtime.
 
-	b.digit[0] += 1;
-	if !internal_int_prime_miller_rabin(a, b) or_return { return; }
+	b.digit[0] += 1
+	if !internal_int_prime_miller_rabin(a, b) or_return { return }
 
 	// Both, the Frobenius-Underwood test and the the Lucas-Selfridge test are quite
 	// slow so if speed is an issue, set `USE_MILLER_RABIN_ONLY` to use M-R tests with
@@ -412,9 +367,9 @@
 	if !miller_rabin_only {
 		if miller_rabin_trials >= 0 {
 			when MATH_BIG_USE_FROBENIUS_TEST {
-				if !internal_int_prime_frobenius_underwood(a) or_return { return; }
+				if !internal_int_prime_frobenius_underwood(a) or_return { return }
 			} else {
-				if !internal_int_prime_strong_lucas_selfridge(a) or_return { return; }
+				if !internal_int_prime_strong_lucas_selfridge(a) or_return { return }
 			}
 		}
 	}
@@ -423,7 +378,7 @@
 	// Don't replace this with `min`, because we try known deterministic bases
 	//     for certain sized inputs when `miller_rabin_trials` is negative.
 	if miller_rabin_trials == 0 {
-		miller_rabin_trials = 1;
+		miller_rabin_trials = 1
 	}
 
 	// Only recommended if the input range is known to be < 3_317_044_064_679_887_385_961_981
@@ -432,28 +387,28 @@
 	// TODO: can be made a bit finer grained but comparing is not free.
 
 	if miller_rabin_trials < 0 {
-		p_max := 0;
+		p_max := 0
 
 		// Sorenson, Jonathan; Webster, Jonathan (2015), "Strong Pseudoprimes to Twelve Prime Bases".
 
 		// 0x437ae92817f9fc85b7e5 = 318_665_857_834_031_151_167_461
-		atoi(b, "437ae92817f9fc85b7e5", 16) or_return;
+		atoi(b, "437ae92817f9fc85b7e5", 16) or_return
 		if internal_lt(a, b) {
-			p_max = 12;
+			p_max = 12
 		} else {
 			/* 0x2be6951adc5b22410a5fd = 3_317_044_064_679_887_385_961_981 */
-			atoi(b, "2be6951adc5b22410a5fd", 16) or_return;
+			atoi(b, "2be6951adc5b22410a5fd", 16) or_return
 			if internal_lt(a, b) {
-				p_max = 13;
+				p_max = 13
 			} else {
-				return false, .Invalid_Argument;
+				return false, .Invalid_Argument
 			}
 		}
 
 		// We did bases 2 and 3  already, skip them
 		for ix := 2; ix < p_max; ix += 1 {
-			internal_set(b, _private_prime_table[ix]);
-			if !internal_int_prime_miller_rabin(a, b) or_return { return; }
+			internal_set(b, _private_prime_table[ix])
+			if !internal_int_prime_miller_rabin(a, b) or_return { return }
 		}
 	} else if miller_rabin_trials > 0 {
 		// Perform `miller_rabin_trials` M-R tests with random bases between 3 and "a".
@@ -461,8 +416,8 @@
 
 		// The DIGITs have a defined bit-size but the size of a.digit is a simple 'int',
 		// the size of which can depend on the platform.
-		size_a := internal_count_bits(a);
-		mask   := (1 << uint(ilog2(size_a))) - 1;
+		size_a := internal_count_bits(a)
+		mask   := (1 << uint(ilog2(size_a))) - 1
 
 		/*
 			Assuming the General Rieman hypothesis (never thought to write that in a
@@ -481,13 +436,6 @@
 			(would have been ~4030331.9962 with floats and natural log instead)
 			That number is smaller than 2^28, the default bit-size of DIGIT on 32-bit platforms.
 		*/
-<<<<<<< HEAD
-		for u != 0 {
-			x.digit[ix + iy] += u
-			u = x.digit[ix + iy] >> _DIGIT_BITS
-			x.digit[ix + iy] &= _MASK
-			iy += 1
-=======
 
 		/*
 			How many tests, you might ask? Dana Jacobsen of Math::Prime::Util fame
@@ -508,44 +456,44 @@
 		for ix := 0; ix < miller_rabin_trials; ix += 1 {
 
 			// rand() guarantees the first digit to be non-zero
-			internal_random(b, _DIGIT_TYPE_BITS, r) or_return;
+			internal_random(b, _DIGIT_TYPE_BITS, r) or_return
 
 			// Reduce digit before casting because DIGIT might be bigger than
 			// an unsigned int and "mask" on the other side is most probably not.
-			l: int;
-
-			fips_rand := (uint)(b.digit[0] & DIGIT(mask));
+			l: int
+
+			fips_rand := (uint)(b.digit[0] & DIGIT(mask))
 			if fips_rand > (uint)(max(int) - _DIGIT_BITS) {
-				l = max(int) / _DIGIT_BITS;
+				l = max(int) / _DIGIT_BITS
 			} else {
-				l = (int(fips_rand) + _DIGIT_BITS) / _DIGIT_BITS;
+				l = (int(fips_rand) + _DIGIT_BITS) / _DIGIT_BITS
 			}
 
 			// Unlikely.
 			if (l < 0) {
-				ix -= 1;
-				continue;
-			}
-			internal_random(b, l) or_return;
+				ix -= 1
+				continue
+			}
+			internal_random(b, l) or_return
 
 			// That number might got too big and the witness has to be smaller than "a"
-			l = internal_count_bits(b);
+			l = internal_count_bits(b)
 			if l >= size_a {
-				l = (l - size_a) + 1;
-				internal_shr(b, b, l) or_return;
+				l = (l - size_a) + 1
+				internal_shr(b, b, l) or_return
 			}
 
 			// Although the chance for b <= 3 is miniscule, try again.
 			if internal_lte(b, 3) {
-				ix -= 1;
-				continue;
-			}
-			if !internal_int_prime_miller_rabin(a, b) or_return { return; }
+				ix -= 1
+				continue
+			}
+			if !internal_int_prime_miller_rabin(a, b) or_return { return }
 		}
 	}
 
 	// Passed the test.
-	return true, nil;
+	return true, nil
 }
 
 /*
@@ -556,93 +504,93 @@
  *       But it is still a restriction of the set of available pseudoprimes
  *       which makes this implementation less secure if used stand-alone.
  */
-_FROBENIUS_UNDERWOOD_A :: 32764;
+_FROBENIUS_UNDERWOOD_A :: 32764
 
 internal_int_prime_frobenius_underwood :: proc(N: ^Int, allocator := context.allocator) -> (result: bool, err: Error) {
-	context.allocator = allocator;
-
-	T1z, T2z, Np1z, sz, tz := &Int{}, &Int{}, &Int{}, &Int{}, &Int{};
-	defer internal_destroy(T1z, T2z, Np1z, sz, tz);
-
-	internal_init_multi(T1z, T2z, Np1z, sz, tz) or_return;
-
-	a, ap2: int;
+	context.allocator = allocator
+
+	T1z, T2z, Np1z, sz, tz := &Int{}, &Int{}, &Int{}, &Int{}, &Int{}
+	defer internal_destroy(T1z, T2z, Np1z, sz, tz)
+
+	internal_init_multi(T1z, T2z, Np1z, sz, tz) or_return
+
+	a, ap2: int
 
 	frob: for a = 0; a < _FROBENIUS_UNDERWOOD_A; a += 1 {
 		switch a {
 		case 2, 4, 7, 8, 10, 14, 18, 23, 26, 28:
-			continue frob;
-		}
-
-		internal_set(T1z, i32((a * a) - 4));
-		j := internal_int_kronecker(T1z, N) or_return;
+			continue frob
+		}
+
+		internal_set(T1z, i32((a * a) - 4))
+		j := internal_int_kronecker(T1z, N) or_return
 
 		switch j {
-		case -1: break frob;
-		case  0: return false, nil;
+		case -1: break frob
+		case  0: return false, nil
 		}
 	}
 
 	// Tell it a composite and set return value accordingly.
-	if a >= _FROBENIUS_UNDERWOOD_A { return false, .Max_Iterations_Reached; }
+	if a >= _FROBENIUS_UNDERWOOD_A { return false, .Max_Iterations_Reached }
 
 	// Composite if N and (a+4)*(2*a+5) are not coprime.
-	internal_set(T1z, u32((a + 4) * ((2 * a) + 5)));
-	internal_int_gcd(T1z, T1z, N) or_return;
+	internal_set(T1z, u32((a + 4) * ((2 * a) + 5)))
+	internal_int_gcd(T1z, T1z, N) or_return
 
 	if !(T1z.used == 1 && T1z.digit[0] == 1) {
 		// Composite.
-		return false, nil;
-	}
-
-	ap2 = a + 2;
-	internal_add(Np1z, N, 1) or_return;
-
-	internal_set(sz, 1) or_return;
-	internal_set(tz, 2) or_return;
+		return false, nil
+	}
+
+	ap2 = a + 2
+	internal_add(Np1z, N, 1) or_return
+
+	internal_set(sz, 1) or_return
+	internal_set(tz, 2) or_return
 
 	for i := internal_count_bits(Np1z) - 2; i >= 0; i -= 1 {
 		// temp = (sz * (a * sz + 2 * tz)) % N;
 		// tz   = ((tz - sz) * (tz + sz)) % N;
 		// sz   = temp;
 
-		internal_int_shl1(T2z, tz) or_return;
+		internal_int_shl1(T2z, tz) or_return
 
 		// a = 0 at about 50% of the cases (non-square and odd input)
 		if a != 0 {
-			internal_mul(T1z, sz, DIGIT(a)) or_return;
-			internal_add(T2z, T2z, T1z) or_return;
-		}
-
-		internal_mul(T1z, T2z, sz) or_return;
-		internal_sub(T2z, tz, sz) or_return;
-		internal_add(sz, sz, tz) or_return;
-		internal_mul(tz, sz, T2z) or_return;
-		internal_mod(tz, tz, N) or_return;
-		internal_mod(sz, T1z, N) or_return;
+			internal_mul(T1z, sz, DIGIT(a)) or_return
+			internal_add(T2z, T2z, T1z) or_return
+		}
+
+		internal_mul(T1z, T2z, sz) or_return
+		internal_sub(T2z, tz, sz) or_return
+		internal_add(sz, sz, tz) or_return
+		internal_mul(tz, sz, T2z) or_return
+		internal_mod(tz, tz, N) or_return
+		internal_mod(sz, T1z, N) or_return
 
 		if bit, _ := internal_int_bitfield_extract_bool(Np1z, i); bit {
 			// temp = (a+2) * sz + tz
 			// tz   = 2 * tz - sz
 			// sz   = temp
 			if a == 0 {
-				internal_int_shl1(T1z, sz) or_return;
+				internal_int_shl1(T1z, sz) or_return
 			} else {
-				internal_mul(T1z, sz, DIGIT(ap2)) or_return;
-			}
-			internal_add(T1z, T1z, tz) or_return;
-			internal_int_shl1(T2z, tz) or_return;
-			internal_sub(tz, T2z, sz);
-			internal_swap(sz, T1z);
-		}
-	}
-
-	internal_set(T1z, u32((2 * a) + 5)) or_return;
-	internal_mod(T1z, T1z, N) or_return;
-
-	result = internal_is_zero(sz) && internal_eq(tz, T1z);
-
-	return;
+				internal_mul(T1z, sz, DIGIT(ap2)) or_return
+			}
+			internal_add(T1z, T1z, tz) or_return
+			internal_int_shl1(T2z, tz) or_return
+			internal_sub(tz, T2z, sz)
+			internal_swap(sz, T1z)
+		}
+	}
+
+	internal_set(T1z, u32((2 * a) + 5)) or_return
+	internal_mod(T1z, T1z, N) or_return
+
+	result = internal_is_zero(sz) && internal_eq(tz, T1z)
+
+	return
 }
 
 
@@ -661,8 +609,8 @@
 internal_int_prime_strong_lucas_selfridge :: proc(a: ^Int, allocator := context.allocator) -> (lucas_selfridge: bool, err: Error) {
 	// TODO: choose better variable names!
 
-	Dz, gcd, Np1, Uz, Vz, U2mz, V2mz, Qmz, Q2mz, Qkdz, T1z, T2z, T3z, T4z, Q2kdz := &Int{}, &Int{}, &Int{}, &Int{}, &Int{}, &Int{}, &Int{}, &Int{}, &Int{}, &Int{}, &Int{}, &Int{}, &Int{}, &Int{}, &Int{};
-	defer internal_destroy(Dz, gcd, Np1, Uz, Vz, U2mz, V2mz, Qmz, Q2mz, Qkdz, T1z, T2z, T3z, T4z, Q2kdz);
+	Dz, gcd, Np1, Uz, Vz, U2mz, V2mz, Qmz, Q2mz, Qkdz, T1z, T2z, T3z, T4z, Q2kdz := &Int{}, &Int{}, &Int{}, &Int{}, &Int{}, &Int{}, &Int{}, &Int{}, &Int{}, &Int{}, &Int{}, &Int{}, &Int{}, &Int{}, &Int{}
+	defer internal_destroy(Dz, gcd, Np1, Uz, Vz, U2mz, V2mz, Qmz, Q2mz, Qkdz, T1z, T2z, T3z, T4z, Q2kdz)
 
 	/*
 		Find the first element D in the sequence {5, -7, 9, -11, 13, ...}
@@ -670,34 +618,34 @@
 		indicates that, if N is not a perfect square, D will "nearly
 		always" be "small." Just in case, an overflow trap for D is	included.
 	*/
-	internal_init_multi(Dz, gcd, Np1, Uz, Vz, U2mz, V2mz, Qmz, Q2mz, Qkdz, T1z, T2z, T3z, T4z, Q2kdz) or_return;
-
-	D    := 5;
-	sign := 1;
-	Ds   : int;
+	internal_init_multi(Dz, gcd, Np1, Uz, Vz, U2mz, V2mz, Qmz, Q2mz, Qkdz, T1z, T2z, T3z, T4z, Q2kdz) or_return
+
+	D    := 5
+	sign := 1
+	Ds   : int
 
 	for {
-		Ds   = sign * D;
-		sign = -sign;
-
-		internal_set(Dz, D) or_return;
-		internal_int_gcd(gcd, a, Dz) or_return;
+		Ds   = sign * D
+		sign = -sign
+
+		internal_set(Dz, D) or_return
+		internal_int_gcd(gcd, a, Dz) or_return
 
 		/*
 			If 1 < GCD < `N` then `N` is composite with factor "D", and
 			Jacobi(D, N) is technically undefined (but often returned as zero).
 		*/
-		if internal_gt(gcd, 1) && internal_lt(gcd, a)    { return; }
-		if Ds < 0 { Dz.sign = .Negative; }
-
-		j := internal_int_kronecker(Dz, a) or_return;
-		if j == -1 { break; }
-
-		D += 2;
-		if D > max(int) - 2                              { return false, .Invalid_Argument; }
-	}
-
-	Q := (1 - Ds) / 4;   /* Required so D = P*P - 4*Q */
+		if internal_gt(gcd, 1) && internal_lt(gcd, a)    { return }
+		if Ds < 0 { Dz.sign = .Negative }
+
+		j := internal_int_kronecker(Dz, a) or_return
+		if j == -1 { break }
+
+		D += 2
+		if D > max(int) - 2                              { return false, .Invalid_Argument }
+	}
+
+	Q := (1 - Ds) / 4   /* Required so D = P*P - 4*Q */
 
 	/*
 		NOTE: The conditions (a) N does not divide Q, and
@@ -732,15 +680,15 @@
 		Baillie-PSW test based on the strong Lucas-Selfridge test
 		should be more reliable.
 	*/
-	internal_add(Np1, a, 1) or_return;
-	s := internal_count_lsb(Np1) or_return;
+	internal_add(Np1, a, 1) or_return
+	s := internal_count_lsb(Np1) or_return
 
 	/*
 		This should round towards zero because Thomas R. Nicely used GMP's mpz_tdiv_q_2exp()
 		and mp_div_2d() is equivalent. Additionally: dividing an even number by two does not produce
 		any leftovers.
 	*/
-	internal_int_shr(Dz, Np1, s) or_return;
+	internal_int_shr(Dz, Np1, s) or_return
 
 	/*
 		We must now compute U_d and V_d. Since d is odd, the accumulated
@@ -754,19 +702,19 @@
 		combined with the previous totals for U and V, using the
 		composition formulas for addition of indices.
 	*/
-	internal_set(Uz,   1) or_return;
-	internal_set(Vz,   1) or_return; //	P := 1; /* Selfridge's choice */
-	internal_set(U2mz, 1) or_return;
-	internal_set(V2mz, 1) or_return; //	P := 1; /* Selfridge's choice */
-	internal_set(Qmz,  Q) or_return;
-
-	internal_int_shl1(Q2mz, Qmz) or_return;
+	internal_set(Uz,   1) or_return
+	internal_set(Vz,   1) or_return //	P := 1; /* Selfridge's choice */
+	internal_set(U2mz, 1) or_return
+	internal_set(V2mz, 1) or_return //	P := 1; /* Selfridge's choice */
+	internal_set(Qmz,  Q) or_return
+
+	internal_int_shl1(Q2mz, Qmz) or_return
 
 	/*
 		Initializes calculation of Q^d.
 	*/
-	internal_set(Qkdz, Q) or_return;
-	Nbits := internal_count_bits(Dz);
+	internal_set(Qkdz, Q) or_return
+	Nbits := internal_count_bits(Dz)
 
 	for u := 1; u < Nbits; u += 1 { /* zero bit off, already accounted for */
 		/*
@@ -776,20 +724,20 @@
 			U_2m = U_m*V_m
 			V_2m = V_m*V_m - 2*Q^m
 		*/
-		internal_mul(U2mz, U2mz, V2mz) or_return;
-		internal_mod(U2mz, U2mz, a) or_return;
-		internal_sqr(V2mz, V2mz) or_return;
-		internal_sub(V2mz, V2mz, Q2mz) or_return;
-		internal_mod(V2mz, V2mz, a) or_return;
+		internal_mul(U2mz, U2mz, V2mz) or_return
+		internal_mod(U2mz, U2mz, a) or_return
+		internal_sqr(V2mz, V2mz) or_return
+		internal_sub(V2mz, V2mz, Q2mz) or_return
+		internal_mod(V2mz, V2mz, a) or_return
 
 		/*
 			Must calculate powers of Q for use in V_2m, also for Q^d later.
 		*/
-		internal_sqr(Qmz, Qmz) or_return;
+		internal_sqr(Qmz, Qmz) or_return
 
 		/* Prevents overflow. Still necessary without a fixed prealloc'd mem.? */
-		internal_mod(Qmz, Qmz, a) or_return;
-		internal_int_shl1(Q2mz, Qmz) or_return;
+		internal_mod(Qmz, Qmz, a) or_return
+		internal_int_shl1(Q2mz, Qmz) or_return
 
 		if internal_int_bitfield_extract_bool(Dz, u) or_return {
 			/*
@@ -798,51 +746,50 @@
 				V_(m+n) = (V_m*V_n + D*U_m*U_n)/2
 				Be careful with division by 2 (mod N)!
 			*/
-			internal_mul(T1z, U2mz, Vz) or_return;
-			internal_mul(T2z, Uz, V2mz) or_return;
-			internal_mul(T3z, V2mz, Vz) or_return;
-			internal_mul(T4z, U2mz, Uz) or_return;
-			internal_mul(T4z, T4z,  Ds) or_return;
-
-			internal_add(Uz,  T1z, T2z) or_return;
+			internal_mul(T1z, U2mz, Vz) or_return
+			internal_mul(T2z, Uz, V2mz) or_return
+			internal_mul(T3z, V2mz, Vz) or_return
+			internal_mul(T4z, U2mz, Uz) or_return
+			internal_mul(T4z, T4z,  Ds) or_return
+
+			internal_add(Uz,  T1z, T2z) or_return
 
 			if internal_is_odd(Uz) {
-				internal_add(Uz, Uz, a) or_return;
+				internal_add(Uz, Uz, a) or_return
 			}
 
 			/*
 				This should round towards negative infinity because Thomas R. Nicely used GMP's mpz_fdiv_q_2exp().
 				But `internal_shr1` does not do so, it is truncating instead.
 			*/
-			oddness := internal_is_odd(Uz);
-			internal_int_shr1(Uz, Uz) or_return;
+			oddness := internal_is_odd(Uz)
+			internal_int_shr1(Uz, Uz) or_return
 			if internal_is_negative(Uz) && oddness {
-				internal_sub(Uz, Uz, 1) or_return;
-			}
-			internal_add(Vz, T3z, T4z) or_return;
+				internal_sub(Uz, Uz, 1) or_return
+			}
+			internal_add(Vz, T3z, T4z) or_return
 			if internal_is_odd(Vz) {
-				internal_add(Vz, Vz, a) or_return;
-			}
-
-			oddness  = internal_is_odd(Vz);
-			internal_int_shr1(Vz, Vz) or_return;
+				internal_add(Vz, Vz, a) or_return
+			}
+
+			oddness  = internal_is_odd(Vz)
+			internal_int_shr1(Vz, Vz) or_return
 			if internal_is_negative(Vz) && oddness {
-				internal_sub(Vz, Vz, 1) or_return;
-			}
-			internal_mod(Uz, Uz, a) or_return;
-			internal_mod(Vz, Vz, a) or_return;
+				internal_sub(Vz, Vz, 1) or_return
+			}
+			internal_mod(Uz, Uz, a) or_return
+			internal_mod(Vz, Vz, a) or_return
 
 			/* Calculating Q^d for later use */
-			internal_mul(Qkdz, Qkdz, Qmz) or_return;
-			internal_mod(Qkdz, Qkdz, a) or_return;
->>>>>>> bc15ce30
+			internal_mul(Qkdz, Qkdz, Qmz) or_return
+			internal_mod(Qkdz, Qkdz, a) or_return
 		}
 	}
 
 	/*
 		If U_d or V_d is congruent to 0 mod N, then N is a prime or a strong Lucas pseudoprime. */
 	if internal_is_zero(Uz) || internal_is_zero(Vz) {
-		return true, nil;
+		return true, nil
 	}
 
 	/*
@@ -852,11 +799,6 @@
 		return false negatives---e.g., the primes 29 and 2000029 will be
 		returned as composite.
 	*/
-<<<<<<< HEAD
-	internal_clamp(x)
-	internal_shr_digit(x, n.used)
-=======
->>>>>>> bc15ce30
 
 	/*
 		Otherwise, we must compute V_2d, V_4d, V_8d, ..., V_{2^(s-1)*d}
@@ -864,30 +806,25 @@
 		these are congruent to 0 mod N, then N is a prime or a strong
 		Lucas pseudoprime.
 	*/
-<<<<<<< HEAD
-	if internal_cmp_mag(x, n) != -1 {
-		return internal_sub(x, x, n)
-=======
 
 	/* Initialize 2*Q^(d*2^r) for V_2m */
-	internal_int_shr1(Q2kdz, Qkdz) or_return;
+	internal_int_shr1(Q2kdz, Qkdz) or_return
 
 	for r := 1; r < s; r += 1 {
-		internal_sqr(Vz, Vz) or_return;
-		internal_sub(Vz, Vz, Q2kdz) or_return;
-		internal_mod(Vz, Vz, a) or_return;
+		internal_sqr(Vz, Vz) or_return
+		internal_sub(Vz, Vz, Q2kdz) or_return
+		internal_mod(Vz, Vz, a) or_return
 		if internal_is_zero(Vz) {
-			return true, nil;
+			return true, nil
 		}
 		/* Calculate Q^{d*2^r} for next r (final iteration irrelevant). */
 		if r < (s - 1) {
-			internal_sqr(Qkdz, Qkdz) or_return;
-			internal_mod(Qkdz, Qkdz, a) or_return;
-			internal_int_shl1(Q2kdz, Qkdz) or_return;
-		}
->>>>>>> bc15ce30
-	}
-	return false, nil;
+			internal_sqr(Qkdz, Qkdz) or_return
+			internal_mod(Qkdz, Qkdz, a) or_return
+			internal_int_shl1(Q2kdz, Qkdz) or_return
+		}
+	}
+	return false, nil
 }
 
 /*
@@ -902,36 +839,24 @@
 	Assumes `a` and `b` not to be `nil` and to have been initialized.
 */
 internal_prime_fermat :: proc(a, b: ^Int, allocator := context.allocator) -> (fermat: bool, err: Error) {
-	t := &Int{};
-	defer internal_destroy(t);
+	t := &Int{}
+	defer internal_destroy(t)
 
 	/*
 		Ensure `b` > 1.
 	*/
-	if !internal_gt(b, 1) { return false, .Invalid_Argument; }
+	if !internal_gt(b, 1) { return false, .Invalid_Argument }
 
 	/*
 		Compute `t` = `b`**`a` mod `a`
 	*/
-	internal_int_exponent_mod(t, b, a, a) or_return;
-
-<<<<<<< HEAD
-	return nil
-}
-
-int_montgomery_reduce :: proc(x, n: ^Int, rho: DIGIT, allocator := context.allocator) -> (err: Error) {
-	assert_if_nil(x, n)
-	context.allocator = allocator
-
-	internal_clear_if_uninitialized(x, n) or_return
-
-	return #force_inline internal_int_montgomery_reduce(x, n, rho)
-=======
+	internal_int_exponent_mod(t, b, a, a) or_return
+
 	/*
 		Is it equal to b?
 	*/
-	fermat = internal_eq(t, b);
-	return;
+	fermat = internal_eq(t, b)
+	return
 }
 
 /*
@@ -940,34 +865,34 @@
 	https://gmplib.org/list-archives/gmp-discuss/2013-April/005300.html
 */
 internal_int_sqrtmod_prime :: proc(res, n, prime: ^Int, allocator := context.allocator) -> (err: Error) {
-	context.allocator = allocator;
+	context.allocator = allocator
 
 	/*
 		The type is "int" because of the types in the mp_int struct.
 		Don't forget to change them here when you change them there!
 	*/
-	S, M, i: int;
-
-	t1, C, Q, Z, T, R, two := &Int{}, &Int{}, &Int{}, &Int{}, &Int{}, &Int{}, &Int{};
-	defer internal_destroy(t1, C, Q, Z, T, R, two);
+	S, M, i: int
+
+	t1, C, Q, Z, T, R, two := &Int{}, &Int{}, &Int{}, &Int{}, &Int{}, &Int{}, &Int{}
+	defer internal_destroy(t1, C, Q, Z, T, R, two)
 
 	/*
 		First handle the simple cases.
 	*/
-	if internal_is_zero(n)                                           { return internal_zero(res);	}
+	if internal_is_zero(n)                                           { return internal_zero(res)	}
 
 	/*
 		"prime" must be odd and > 2
 	*/
-	if internal_is_even(prime) || internal_lt(prime, 3)              { return .Invalid_Argument; }
-	legendre := internal_int_kronecker(n, prime)                     or_return;
+	if internal_is_even(prime) || internal_lt(prime, 3)              { return .Invalid_Argument }
+	legendre := internal_int_kronecker(n, prime)                     or_return
 
 	/*
 		n \not\cong 0 (mod p) and n \cong r^2 (mod p) for some r \in N^+
 	*/
-	if legendre != 1                                                 { return .Invalid_Argument; }
-
-	internal_init_multi(t1, C, Q, Z, T, R, two)                      or_return;
+	if legendre != 1                                                 { return .Invalid_Argument }
+
+	internal_init_multi(t1, C, Q, Z, T, R, two)                      or_return
 
 	/*
 		SPECIAL CASE: if prime mod 4 == 3
@@ -977,10 +902,10 @@
 		x%4 == x&3 for x in N and x>0
 	*/
 	if prime.digit[0] & 3 == 3 {
-		internal_add(t1, prime, 1)                                   or_return;
-		internal_shr(t1, t1, 2)                                      or_return;
-		internal_int_exponent_mod(res, n, t1, prime)                 or_return;
-		return;
+		internal_add(t1, prime, 1)                                   or_return
+		internal_shr(t1, t1, 2)                                      or_return
+		internal_int_exponent_mod(res, n, t1, prime)                 or_return
+		return
 	}
 
 	/*
@@ -989,128 +914,127 @@
 
 		Q = prime - 1
 	*/
-	internal_copy(Q, prime)                                          or_return;
-	internal_sub(Q, Q, 1)                                            or_return;
+	internal_copy(Q, prime)                                          or_return
+	internal_sub(Q, Q, 1)                                            or_return
 
 	/*
 		S = 0
 	*/
-	S = 0;
+	S = 0
 	for internal_is_even(Q) {
 		/*
 			Q = Q / 2
 		*/
-		internal_int_shr1(Q, Q)                                      or_return;
+		internal_int_shr1(Q, Q)                                      or_return
 		/*
 			S = S + 1
 		*/
-		S += 1;
+		S += 1
 	}
 
 	/*
 		Find a `Z` such that the Legendre symbol (Z|prime) == -1.
 		Z = 2.
 	*/
-	internal_set(Z, 2)                                               or_return;
+	internal_set(Z, 2)                                               or_return
 
 	for {
-		legendre = internal_int_kronecker(Z, prime)                  or_return;
+		legendre = internal_int_kronecker(Z, prime)                  or_return
 
 		/*
 			If "prime" (p) is an odd prime Jacobi(k|p) = 0 for k \cong 0 (mod p)
 			but there is at least one non-quadratic residue before k>=p if p is an odd prime.
 		*/
-		if legendre == 0                                             { return .Invalid_Argument; }
-		if legendre == -1                                            { break; }
+		if legendre == 0                                             { return .Invalid_Argument }
+		if legendre == -1                                            { break }
 
 		/*
 			Z = Z + 1
 		*/
-		internal_add(Z, Z, 1)                                        or_return;
+		internal_add(Z, Z, 1)                                        or_return
 	}
 
 	/*
 		C = Z ^ Q mod prime
 	*/
-	internal_int_exponent_mod(C, Z, Q, prime)                        or_return;
+	internal_int_exponent_mod(C, Z, Q, prime)                        or_return
 
 	/*
 		t1 = (Q + 1) / 2
 	*/
-	internal_add(t1, Q, 1)                                           or_return;
-	internal_int_shr1(t1, t1)                                        or_return;
+	internal_add(t1, Q, 1)                                           or_return
+	internal_int_shr1(t1, t1)                                        or_return
 
 	/*
 		R = n ^ ((Q + 1) / 2) mod prime
 	*/
-	internal_int_exponent_mod(R, n, t1, prime)                       or_return;
+	internal_int_exponent_mod(R, n, t1, prime)                       or_return
 
 	/*
 		T = n ^ Q mod prime
 	*/
-	internal_int_exponent_mod(T, n, Q, prime)                        or_return;
+	internal_int_exponent_mod(T, n, Q, prime)                        or_return
 
 	/*
 		M = S
 	*/
-	M = S;
-	internal_set(two, 2);
+	M = S
+	internal_set(two, 2)
 
 	for {
-		internal_copy(t1, T)                                         or_return;
-
-		i = 0;
+		internal_copy(t1, T)                                         or_return
+
+		i = 0
 		for {
-			if internal_eq(T, 1)                                     { break; }
+			if internal_eq(T, 1)                                     { break }
 
 			/*
 				No exponent in the range 0 < i < M found.
 				(M is at least 1 in the first round because "prime" > 2)
 			*/
-			if M == i                                                { return .Invalid_Argument; }
-			internal_int_exponent_mod(t1, t1, two, prime)            or_return;
-
-			i += 1;
+			if M == i                                                { return .Invalid_Argument }
+			internal_int_exponent_mod(t1, t1, two, prime)            or_return
+
+			i += 1
 		}
 
 		if i == 0 {
-			internal_copy(res, R)                                    or_return;
+			internal_copy(res, R)                                    or_return
 		}
 
 		/*
 			t1 = 2 ^ (M - i - 1)
 		*/
-		internal_set(t1, M - i - 1)                                  or_return;
-		internal_int_exponent_mod(t1, two, t1, prime)                or_return;
+		internal_set(t1, M - i - 1)                                  or_return
+		internal_int_exponent_mod(t1, two, t1, prime)                or_return
 
 		/*
 			t1 = C ^ (2 ^ (M - i - 1)) mod prime
 		*/
-		internal_int_exponent_mod(t1, C, t1, prime)                  or_return;
+		internal_int_exponent_mod(t1, C, t1, prime)                  or_return
 
 		/*
 			C = (t1 * t1) mod prime
 		*/
-		internal_sqrmod(C, t1, prime)                                or_return;
+		internal_sqrmod(C, t1, prime)                                or_return
 
 		/*
 			R = (R * t1) mod prime
 		*/
-		internal_mulmod(R, R, t1, prime)                             or_return;
+		internal_mulmod(R, R, t1, prime)                             or_return
 
 		/*
 			T = (T * C) mod prime
 		*/
-		mulmod(T, T, C, prime)                                       or_return;
+		mulmod(T, T, C, prime)                                       or_return
 
 		/*
 			M = i
 		*/
-		M = i;
-	}
-
-	return;
->>>>>>> bc15ce30
+		M = i
+	}
+
+	return
 }
 
 /*
@@ -1118,19 +1042,15 @@
 	in place: It sets `a` to the prime found.
 	`bbs_style` = true means the prime must be congruent to 3 mod 4
 */
-<<<<<<< HEAD
-internal_int_montgomery_calc_normalization :: proc(a, b: ^Int, allocator := context.allocator) -> (err: Error) {
+internal_int_prime_next_prime :: proc(a: ^Int, trials: int, bbs_style: bool, allocator := context.allocator) -> (err: Error) {
 	context.allocator = allocator
-=======
-internal_int_prime_next_prime :: proc(a: ^Int, trials: int, bbs_style: bool, allocator := context.allocator) -> (err: Error) {
-	context.allocator = allocator;
-
-	res_tab := [_PRIME_TAB_SIZE]DIGIT{};
+
+	res_tab := [_PRIME_TAB_SIZE]DIGIT{}
 
 	/*
 		Force positive.
 	*/
-	a.sign = .Zero_or_Positive;
+	a.sign = .Zero_or_Positive
 
 	/*
 		Simple algo if `a` is less than the largest prime in the table.
@@ -1140,17 +1060,17 @@
 			Find which prime it is bigger than `a`
 		*/
 		for p in _private_prime_table {
-			cmp := internal_cmp(a, p);
-
-			if cmp == 0 { continue; }
+			cmp := internal_cmp(a, p)
+
+			if cmp == 0 { continue }
 			if cmp != 1 {
 				if bbs_style && (p & 3 != 3) {
 					/*
 						Try again until we get a prime congruent to 3 mod 4.
 					*/
-					continue;
+					continue
 				} else {
-					return internal_set(a, p);
+					return internal_set(a, p)
 				}
 			}
 		}
@@ -1159,21 +1079,10 @@
 		*/
 	}
 
->>>>>>> bc15ce30
 	/*
 		Generate a prime congruent to 3 mod 4 or 1/3 mod 4?
 	*/
-<<<<<<< HEAD
-	bits := internal_count_bits(b) % _DIGIT_BITS
-
-	if b.used > 1 {
-		power := ((b.used - 1) * _DIGIT_BITS) + bits - 1
-		internal_int_power_of_two(a, power)                          or_return
-	} else {
-		internal_one(a)
-		bits = 1
-=======
-	kstep: DIGIT = 4 if bbs_style else 2;
+	kstep: DIGIT = 4 if bbs_style else 2
 
 	/*
 		At this point we will use a combination of a sieve and Miller-Rabin.
@@ -1183,34 +1092,27 @@
 			If `a` mod 4 != 3 subtract the correct value to make it so.
 		*/
 		if a.digit[0] & 3 != 3 {
-			internal_sub(a, a, (a.digit[0] & 3) + 1) or_return;
+			internal_sub(a, a, (a.digit[0] & 3) + 1) or_return
 		}
 	} else {
 		if internal_is_even(a) {
 			/*
 				Force odd.
 			*/
-			internal_sub(a, a, 1) or_return;
-		}
->>>>>>> bc15ce30
+			internal_sub(a, a, 1) or_return
+		}
 	}
 
 	/*
 		Generate the restable.
 	*/
-<<<<<<< HEAD
-	for x := bits - 1; x < _DIGIT_BITS; x += 1 {
-		internal_int_shl1(a, a)                                      or_return
-		if internal_cmp_mag(a, b) != -1 {
-			internal_sub(a, a, b)                                    or_return
-=======
 	for x := 1; x < _PRIME_TAB_SIZE; x += 1 {
-		res_tab = internal_mod(a, _private_prime_table[x]) or_return;
+		res_tab = internal_mod(a, _private_prime_table[x]) or_return
 	}
 
 	for {
-		step := DIGIT(0);
-		y: bool;
+		step := DIGIT(0)
+		y: bool
 
 		/*
 			Skip to the next non-trivially divisible candidate.
@@ -1219,12 +1121,12 @@
 			/*
 				y == true if any residue was zero [e.g. cannot be prime]
 			*/
-			y = false;
+			y = false
 
 			/*
 				Increase step to next candidate.
 			*/
-			step += kstep;
+			step += kstep
 
 			/*
 				Compute the new residue without using division.
@@ -1233,50 +1135,37 @@
 				/*
 					Add the step to each residue.
 				*/
-				res_tab[x] += kstep;
+				res_tab[x] += kstep
 
 				/*
 					Subtract the modulus [instead of using division].
 				*/
 				if res_tab[x] >= _private_prime_table[x] {
-					res_tab[x] -= _private_prime_table[x];
+					res_tab[x] -= _private_prime_table[x]
 				}
 
 				/*
 					Set flag if zero.
 				*/
 				if res_tab[x] == 0 {
-					y = true;
+					y = true
 				}
 			}
-			if !(y && (step < (((1 << _DIGIT_BITS) - kstep)))) { break; }
->>>>>>> bc15ce30
+			if !(y && (step < (((1 << _DIGIT_BITS) - kstep)))) { break }
 		}
 
 		/*
 			Add the step.
 		*/
-		internal_add(a, a, step) or_return;
+		internal_add(a, a, step) or_return
 
 		/*
 			If we didn't pass the sieve and step == MP_MAX then skip test */
-		if (y && (step >= ((1 << _DIGIT_BITS) - kstep))) { continue; }
-
-		if internal_int_is_prime(a, trials) or_return { break; }
-	}
-<<<<<<< HEAD
-	return nil
-}
-
-int_montgomery_calc_normalization :: proc(a, b: ^Int, allocator := context.allocator) -> (err: Error) {
-	assert_if_nil(a, b)
-	context.allocator = allocator
-
-	internal_clear_if_uninitialized(a, b) or_return
-
-	return #force_inline internal_int_montgomery_calc_normalization(a, b)
-=======
-	return;
+		if (y && (step >= ((1 << _DIGIT_BITS) - kstep))) { continue }
+
+		if internal_int_is_prime(a, trials) or_return { break }
+	}
+	return
 }
 
 /*
@@ -1290,17 +1179,17 @@
 	This is possibly the mother of all prime generation functions, muahahahahaha!
 */
 internal_random_prime :: proc(a: ^Int, size_in_bits: int, trials: int, flags := Primality_Flags{}, r: ^rnd.Rand = nil, allocator := context.allocator) -> (err: Error) {
-	context.allocator = allocator;
-	flags  := flags;
-	trials := trials;
-
-	t := &Int{};
-	defer internal_destroy(t);
+	context.allocator = allocator
+	flags  := flags
+	trials := trials
+
+	t := &Int{}
+	defer internal_destroy(t)
 
 	/*
 		Sanity check the input.
 	*/
-	if size_in_bits <= 1 || trials < -1                              { return .Invalid_Argument; }
+	if size_in_bits <= 1 || trials < -1                              { return .Invalid_Argument }
 
 	/*
 		`.Safe` implies `.Blum_Blum_Shub`.
@@ -1311,119 +1200,107 @@
 				The smallest safe prime is 5, which takes 3 bits.
 				We early out now, else we'd be locked in an infinite loop trying to generate a 2-bit Safe Prime.
 			*/
-			return .Invalid_Argument;
-		}
-		flags += { .Blum_Blum_Shub, };
+			return .Invalid_Argument
+		}
+		flags += { .Blum_Blum_Shub, }
 	}
 
 	/*
 		Automatically choose the number of Rabin-Miller trials?
 	*/
 	if trials == -1 {
-		trials = number_of_rabin_miller_trials(size_in_bits);
-	}
-
-	res: bool;
-	RANDOM_PRIME_ITERATIONS_USED = 0;
+		trials = number_of_rabin_miller_trials(size_in_bits)
+	}
+
+	res: bool
+	RANDOM_PRIME_ITERATIONS_USED = 0
 
 	for {
 		if MAX_ITERATIONS_RANDOM_PRIME > 0 {
-			RANDOM_PRIME_ITERATIONS_USED += 1;
+			RANDOM_PRIME_ITERATIONS_USED += 1
 			if RANDOM_PRIME_ITERATIONS_USED > MAX_ITERATIONS_RANDOM_PRIME {
-				return .Max_Iterations_Reached;
-			}
-		}
-
-		internal_int_random(a, size_in_bits)                         or_return;
+				return .Max_Iterations_Reached
+			}
+		}
+
+		internal_int_random(a, size_in_bits)                         or_return
 
 		/*
 			Make sure it's odd.
 		*/
 		if size_in_bits > 2 {
-			a.digit[0] |= 1;
+			a.digit[0] |= 1
 		} else {
 			/*
 				A 2-bit prime can be either 2 (0b10) or 3 (0b11).
 				So, let's force the top bit to 1 and return early.
 			*/
-			a.digit[0] |= 2;
-			return nil;
+			a.digit[0] |= 2
+			return nil
 		}
 
 		if .Blum_Blum_Shub in flags {
-			a.digit[0] |= 3;
+			a.digit[0] |= 3
 		}
 		if .Second_MSB_On in flags {
-			internal_int_bitfield_set_single(a, size_in_bits - 2) or_return;
+			internal_int_bitfield_set_single(a, size_in_bits - 2) or_return
 		}
 
 		/*
 			Is it prime?
 		*/
-		res = internal_int_is_prime(a, trials)                       or_return;
+		res = internal_int_is_prime(a, trials)                       or_return
 
 		if (!res) {
-			continue;
+			continue
 		}
 
 		if .Safe in flags {
 			/*
 				See if (a-1)/2 is prime.
 			*/
-			internal_sub(a, a, 1)                                    or_return;
-			internal_int_shr1(a, a)                                  or_return;
+			internal_sub(a, a, 1)                                    or_return
+			internal_int_shr1(a, a)                                  or_return
 
 			/*
 				Is it prime?
 			*/
-			res = internal_int_is_prime(a, trials)                   or_return;
-		}
-		if res { break; }
+			res = internal_int_is_prime(a, trials)                   or_return
+		}
+		if res { break }
 	}
 
 	if .Safe in flags {
 		/*
 			Restore a to the original value.
 		*/
-		internal_int_shl1(a, a)                                      or_return;
-		internal_add(a, a, 1)                                        or_return;
-	}
-	return;
->>>>>>> bc15ce30
+		internal_int_shl1(a, a)                                      or_return
+		internal_add(a, a, 1)                                        or_return
+	}
+	return
 }
 
 /*
 	Extended Euclidean algorithm of (a, b) produces `a * u1` + `b * u2` = `u3`.
 */
 internal_int_extended_euclidean :: proc(a, b, U1, U2, U3: ^Int, allocator := context.allocator) -> (err: Error) {
-	context.allocator = allocator;
-
-	u1, u2, u3, v1, v2, v3, t1, t2, t3, q, tmp := &Int{}, &Int{}, &Int{}, &Int{}, &Int{}, &Int{}, &Int{}, &Int{}, &Int{}, &Int{}, &Int{};
-	defer internal_destroy(u1, u2, u3, v1, v2, v3, t1, t2, t3, q, tmp);
-	internal_init_multi(u1, u2, u3, v1, v2, v3, t1, t2, t3, q, tmp)  or_return;
+	context.allocator = allocator
+
+	u1, u2, u3, v1, v2, v3, t1, t2, t3, q, tmp := &Int{}, &Int{}, &Int{}, &Int{}, &Int{}, &Int{}, &Int{}, &Int{}, &Int{}, &Int{}, &Int{}
+	defer internal_destroy(u1, u2, u3, v1, v2, v3, t1, t2, t3, q, tmp)
+	internal_init_multi(u1, u2, u3, v1, v2, v3, t1, t2, t3, q, tmp)  or_return
 
 	/*
 		Initialize, (u1, u2, u3) = (1, 0, a).
 	*/
-	internal_set(u1, 1)                                              or_return;
-	internal_set(u3, a)                                              or_return;
+	internal_set(u1, 1)                                              or_return
+	internal_set(u3, a)                                              or_return
 
 	/*
 		Initialize, (v1, v2, v3) = (0, 1, b).
 	*/
-<<<<<<< HEAD
-	b := n.digit[0]
-	if b & 1 == 0 { return 0, .Invalid_Argument }
-
-	x := (((b + 2) & 4) << 1) + b /* here x*a==1 mod 2**4 */
-	x *= 2 - (b * x)              /* here x*a==1 mod 2**8 */
-	x *= 2 - (b * x)              /* here x*a==1 mod 2**16 */
-	when _WORD_TYPE_BITS == 64 {
-		x *= 2 - (b * x)              /* here x*a==1 mod 2**32 */
-		x *= 2 - (b * x)              /* here x*a==1 mod 2**64 */
-=======
-	internal_set(v2, 1)                                              or_return;
-	internal_set(v3, b)                                              or_return;
+	internal_set(v2, 1)                                              or_return
+	internal_set(v3, b)                                              or_return
 
 	/*
 		Loop while v3 != 0
@@ -1432,70 +1309,57 @@
 		/*
 			q = u3 / v3
 		*/
-		internal_div(q, u3, v3)                                      or_return;
+		internal_div(q, u3, v3)                                      or_return
 
 		/*
 			(t1, t2, t3) = (u1, u2, u3) - (v1, v2, v3)q
 		*/
-		internal_mul(tmp, v1, q)                                     or_return;
-		internal_sub( t1, u1, tmp)                                   or_return;
-
-		internal_mul(tmp, v2, q)                                     or_return;
-		internal_sub( t2, u2, tmp)                                   or_return;
-
-		internal_mul(tmp, v3, q)                                     or_return;
-		internal_sub( t3, u3, tmp)                                   or_return;
+		internal_mul(tmp, v1, q)                                     or_return
+		internal_sub( t1, u1, tmp)                                   or_return
+
+		internal_mul(tmp, v2, q)                                     or_return
+		internal_sub( t2, u2, tmp)                                   or_return
+
+		internal_mul(tmp, v3, q)                                     or_return
+		internal_sub( t3, u3, tmp)                                   or_return
 
 		/*
 			(u1, u2, u3) = (v1, v2, v3)
 		*/
-		internal_set(u1, v1)                                         or_return;
-		internal_set(u2, v2)                                         or_return;
-		internal_set(u3, v3)                                         or_return;
+		internal_set(u1, v1)                                         or_return
+		internal_set(u2, v2)                                         or_return
+		internal_set(u3, v3)                                         or_return
 
 		/*
 			(v1, v2, v3) = (t1, t2, t3)
 		*/
-		internal_set(v1, t1)                                         or_return;
-		internal_set(v2, t2)                                         or_return;
-		internal_set(v3, t3)                                         or_return;
->>>>>>> bc15ce30
+		internal_set(v1, t1)                                         or_return
+		internal_set(v2, t2)                                         or_return
+		internal_set(v3, t3)                                         or_return
 	}
 
 	/*
 		Make sure U3 >= 0.
 	*/
-<<<<<<< HEAD
-	rho = DIGIT(((_WORD(1) << _WORD(_DIGIT_BITS)) - _WORD(x)) & _WORD(_MASK))
-	return rho, nil
-}
-
-int_montgomery_setup :: proc(n: ^Int, allocator := context.allocator) -> (rho: DIGIT, err: Error) {
-	assert_if_nil(n)
-	internal_clear_if_uninitialized(n, allocator) or_return
-
-	return #force_inline internal_int_montgomery_setup(n)
-=======
 	if internal_is_negative(u3) {
-		internal_neg(u1, u1)                                         or_return;
-		internal_neg(u2, u2)                                         or_return;
-		internal_neg(u3, u3)                                         or_return;
+		internal_neg(u1, u1)                                         or_return
+		internal_neg(u2, u2)                                         or_return
+		internal_neg(u3, u3)                                         or_return
 	}
 
 	/*
 		Copy result out.
 	*/
 	if U1 != nil {
-		internal_swap(u1, U1);
+		internal_swap(u1, U1)
 	}
 	if U2 != nil {
-		internal_swap(u2, U2);
+		internal_swap(u2, U2)
 	}
 	if U3 != nil {
-		internal_swap(u3, U3);
-	}
-	return;
->>>>>>> bc15ce30
+		internal_swap(u3, U3)
+	}
+	return
 }
 
 
@@ -1505,11 +1369,7 @@
 number_of_rabin_miller_trials :: proc(bit_size: int) -> (number_of_trials: int) {
 	switch {
 	case bit_size <=    80:
-<<<<<<< HEAD
-		return - 1		/* Use deterministic algorithm for size <= 80 bits */
-=======
-		return -1;		/* Use deterministic algorithm for size <= 80 bits */
->>>>>>> bc15ce30
+		return -1		/* Use deterministic algorithm for size <= 80 bits */
 	case bit_size >=    81 && bit_size <     96:
 		return 37		/* max. error = 2^(-96)  */
 	case bit_size >=    96 && bit_size <    128:
