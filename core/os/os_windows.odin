--- conflicted
+++ resolved
@@ -193,11 +193,9 @@
 }
 
 is_windows_10 :: proc() -> bool {
-<<<<<<< HEAD
-	osvi := get_windows_version_ansi();
-	return (osvi.major_version == 10 && osvi.minor_version == 0);
-}
-
+	osvi := get_windows_version_w();
+	return (osvi.dwMajorVersion == 10 && osvi.dwMinorVersion == 0);
+}
 
 
 
@@ -225,8 +223,4 @@
 	}
 
 	return true;
-=======
-	osvi := get_windows_version_w();
-	return (osvi.dwMajorVersion == 10 && osvi.dwMinorVersion == 0);
->>>>>>> 75e8e5e0
 }