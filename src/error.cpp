--- conflicted
+++ resolved
@@ -347,21 +347,12 @@
 					}
 				}
 			} else if (end.line == pos.line && end.column > pos.column) {
-<<<<<<< HEAD
 				i32 columns = squiggle_extra;
-=======
-				isize columns = squiggle_extra;
->>>>>>> 9f7ac146
 				for (i32 rune, rune_width, off = offset; off < offset + error_length - 1; off += rune_width) {
 					rune_width = cast(i32)utf8proc_iterate((u8 const *)line_text + off, line_len - off, &rune);
 					columns += utf8proc_charwidth(rune);
 				}
-
-<<<<<<< HEAD
-				for (i32 i = 0; i < columns - 1; i++) {
-=======
-				for (isize i = 1; i < columns; i++) {
->>>>>>> 9f7ac146
+				for (i32 i = 1; i < columns; i++) {
 					error_out("~");
 				}
 				if (columns > 0 && squiggle_extra == 0) {
