bool check_is_terminating(Ast *node);
void check_stmt          (CheckerContext *ctx, Ast *node, u32 flags);

// NOTE(bill): 'content_name' is for debugging and error messages
Type *check_init_variable(CheckerContext *ctx, Entity *e, Operand *operand, String context_name) {
	if (operand->mode == Addressing_Invalid ||
		operand->type == t_invalid ||
		e->type == t_invalid) {

		if (operand->mode == Addressing_Builtin) {
			gbString expr_str = expr_to_string(operand->expr);

			// TODO(bill): is this a good enough error message?
			// TODO(bill): Actually allow built in procedures to be passed around and thus be created on use
			error(operand->expr,
				  "Cannot assign built-in procedure '%s' in %.*s",
				  expr_str,
				  LIT(context_name));

			operand->mode = Addressing_Invalid;

			gb_string_free(expr_str);
		}


		if (operand->mode == Addressing_ProcGroup) {
			if (e->type == nullptr) {
				error(operand->expr, "Cannot determine type from overloaded procedure '%.*s'", LIT(operand->proc_group->token.string));
			} else {
				check_assignment(ctx, operand, e->type, str_lit("variable assignment"));
				if (operand->mode != Addressing_Type) {
					return operand->type;
				}
			}
		}

		if (e->type == nullptr) {
			e->type = t_invalid;
		}
		return nullptr;
	}

	if (operand->mode == Addressing_Type) {
		gbString t = type_to_string(operand->type);
		error(operand->expr, "Cannot assign a type '%s' to variable '%.*s'", t, LIT(e->token.string));
		gb_string_free(t);
		e->type = operand->type;
		return nullptr;
	}



	if (e->type == nullptr) {

		// NOTE(bill): Use the type of the operand
		Type *t = operand->type;
		if (is_type_untyped(t)) {
			if (t == t_invalid || is_type_untyped_nil(t)) {
				error(e->token, "Invalid use of untyped nil in %.*s", LIT(context_name));
				e->type = t_invalid;
				return nullptr;
			}
			if (t == t_invalid || is_type_untyped_undef(t)) {
				error(e->token, "Invalid use of --- in %.*s", LIT(context_name));
				e->type = t_invalid;
				return nullptr;
			}
			t = default_type(t);
		}
		if (is_type_polymorphic(t)) {
			gbString str = type_to_string(t);
			defer (gb_string_free(str));
			error(e->token, "Invalid use of a polymorphic type '%s' in %.*s", str, LIT(context_name));
			e->type = t_invalid;
			return nullptr;
		} else if (is_type_empty_union(t)) {
			gbString str = type_to_string(t);
			defer (gb_string_free(str));
			error(e->token, "An empty union '%s' cannot be instantiated in %.*s", str, LIT(context_name));
			e->type = t_invalid;
			return nullptr;
		}
		if (is_type_bit_field_value(t)) {
			t = default_bit_field_value_type(t);
		}
		GB_ASSERT(is_type_typed(t));
		e->type = t;
	}

	e->parent_proc_decl = ctx->curr_proc_decl;

	check_assignment(ctx, operand, e->type, context_name);
	if (operand->mode == Addressing_Invalid) {
		return nullptr;
	}

	return e->type;
}

void check_init_variables(CheckerContext *ctx, Entity **lhs, isize lhs_count, Array<Ast *> const &inits, String context_name) {
	if ((lhs == nullptr || lhs_count == 0) && inits.count == 0) {
		return;
	}


	// NOTE(bill): If there is a bad syntax error, rhs > lhs which would mean there would need to be
	// an extra allocation
	auto operands = array_make<Operand>(ctx->allocator, 0, 2*lhs_count);
	defer (array_free(&operands));
	check_unpack_arguments(ctx, lhs, lhs_count, &operands, inits, true, false);

	isize rhs_count = operands.count;
	for_array(i, operands) {
		if (operands[i].mode == Addressing_Invalid) {
			rhs_count--;
		}
	}

	isize max = gb_min(lhs_count, rhs_count);
	for (isize i = 0; i < max; i++) {
		Entity *e = lhs[i];
		DeclInfo *d = decl_info_of_entity(e);
		Operand *o = &operands[i];
		check_init_variable(ctx, e, o, context_name);
		if (d != nullptr) {
			d->init_expr = o->expr;
		}
	}
	if (rhs_count > 0 && lhs_count != rhs_count) {
		error(lhs[0]->token, "Assignment count mismatch '%td' = '%td'", lhs_count, rhs_count);
	}
}

void check_init_constant(CheckerContext *ctx, Entity *e, Operand *operand) {
	if (operand->mode == Addressing_Invalid ||
		operand->type == t_invalid ||
		e->type == t_invalid) {
		if (e->type == nullptr) {
			e->type = t_invalid;
		}
		return;
	}

	if (operand->mode != Addressing_Constant) {
		// TODO(bill): better error
		gbString str = expr_to_string(operand->expr);
		error(operand->expr, "'%s' is not a constant", str);
		gb_string_free(str);
		if (e->type == nullptr) {
			e->type = t_invalid;
		}
		return;
	}
	if (!is_type_constant_type(operand->type)) {
		gbString type_str = type_to_string(operand->type);
		error(operand->expr, "Invalid constant type: '%s'", type_str);
		gb_string_free(type_str);
		if (e->type == nullptr) {
			e->type = t_invalid;
		}
		return;
	}

	if (e->type == nullptr) { // NOTE(bill): type inference
		e->type = operand->type;
	}

	check_assignment(ctx, operand, e->type, str_lit("constant declaration"));
	if (operand->mode == Addressing_Invalid) {
		return;
	}

	e->parent_proc_decl = ctx->curr_proc_decl;

	e->Constant.value = operand->value;
}


bool is_type_distinct(Ast *node) {
	for (;;) {
		if (node == nullptr) {
			return false;
		}
		if (node->kind == Ast_ParenExpr) {
			node = node->ParenExpr.expr;
		} else if (node->kind == Ast_HelperType) {
			node = node->HelperType.type;
		} else {
			break;
		}
	}

	switch (node->kind) {
	case Ast_DistinctType:
		return true;

	case Ast_StructType:
	case Ast_UnionType:
	case Ast_EnumType:
	case Ast_BitFieldType:
	case Ast_ProcType:
		return true;

	case Ast_PointerType:
	case Ast_ArrayType:
	case Ast_DynamicArrayType:
	case Ast_MapType:
		return false;

	case Ast_OpaqueType:
		return true;
	}
	return false;
}

Ast *remove_type_alias_clutter(Ast *node) {
	for (;;) {
		if (node == nullptr) {
			return nullptr;
		}
		if (node->kind == Ast_ParenExpr) {
			node = node->ParenExpr.expr;
		} else if (node->kind == Ast_DistinctType) {
			node = node->DistinctType.type;
		} else {
			return node;
		}
	}
}

isize total_attribute_count(DeclInfo *decl) {
	isize attribute_count = 0;
	for_array(i, decl->attributes) {
		Ast *attr = decl->attributes[i];
		if (attr->kind != Ast_Attribute) continue;
		attribute_count += attr->Attribute.elems.count;
	}
	return attribute_count;
}


void check_type_decl(CheckerContext *ctx, Entity *e, Ast *type_expr, Type *def) {
	GB_ASSERT(e->type == nullptr);

	DeclInfo *decl = decl_info_of_entity(e);
	if (decl != nullptr) {
		check_decl_attributes(ctx, decl->attributes, const_decl_attribute, nullptr);
	}


	bool is_distinct = is_type_distinct(type_expr);
	Ast *te = remove_type_alias_clutter(type_expr);
	e->type = t_invalid;
	String name = e->token.string;
	Type *named = alloc_type_named(name, nullptr, e);
	if (def != nullptr && def->kind == Type_Named) {
		def->Named.base = named;
	}
	e->type = named;

	check_type_path_push(ctx, e);
	Type *bt = check_type_expr(ctx, te, named);
	check_type_path_pop(ctx);

	named->Named.base = base_type(bt);

	if (is_distinct && is_type_typeid(e->type)) {
		error(type_expr, "'distinct' cannot be applied to 'typeid'");
		is_distinct = false;
	}
	if (!is_distinct) {
		e->type = bt;
		named->Named.base = bt;
		e->TypeName.is_type_alias = true;
	}

	// using decl
	if (decl->is_using) {
		// NOTE(bill): Must be an enum declaration
		if (te->kind == Ast_EnumType) {
			Scope *parent = e->scope;
			if (parent->flags&ScopeFlag_File) {
				// NOTE(bill): Use package scope
				parent = parent->parent;
			}

			Type *t = base_type(e->type);
			if (t->kind == Type_Enum) {
				for_array(i, t->Enum.fields) {
					Entity *f = t->Enum.fields[i];
					if (f->kind != Entity_Constant) {
						continue;
					}
					String name = f->token.string;
					if (is_blank_ident(name)) {
						continue;
					}
					add_entity(ctx->checker, parent, nullptr, f);
				}
			}
		}
	}
}


void override_entity_in_scope(Entity *original_entity, Entity *new_entity) {
	// NOTE(bill): The original_entity's scope may not be same scope that it was inserted into
	// e.g. file entity inserted into its package scope
	String original_name = original_entity->token.string;
	Scope *found_scope = nullptr;
	Entity *found_entity = nullptr;
	scope_lookup_parent(original_entity->scope, original_name, &found_scope, &found_entity);

	// IMPORTANT TODO(bill)
	// Date: 2018-09-29
	// This assert fails on `using import` if the name of the alias is the same. What should be the expected behaviour?
	// Namespace collision or override? Overridding is the current behaviour
	//
	//     using import "foo"
	//     bar :: foo.bar;

	// GB_ASSERT_MSG(found_entity == original_entity, "%.*s == %.*s", LIT(found_entity->token.string), LIT(new_entity->token.string));

	map_set(&found_scope->elements, hash_string(original_name), new_entity);
}



void check_const_decl(CheckerContext *ctx, Entity *e, Ast *type_expr, Ast *init, Type *named_type) {
	GB_ASSERT(e->type == nullptr);
	GB_ASSERT(e->kind == Entity_Constant);

	if (e->flags & EntityFlag_Visited) {
		e->type = t_invalid;
		return;
	}
	e->flags |= EntityFlag_Visited;

	if (type_expr) {
		Type *t = check_type(ctx, type_expr);
		if (!is_type_constant_type(t) && !is_type_proc(t)) {
			gbString str = type_to_string(t);
			error(type_expr, "Invalid constant type '%s'", str);
			gb_string_free(str);
			e->type = t_invalid;
			return;
		}
		e->type = t;
	}

	Operand operand = {};

	if (init != nullptr) {
		Entity *entity = nullptr;
		if (init->kind == Ast_Ident) {
			entity = check_ident(ctx, &operand, init, nullptr, e->type, true);
		} else if (init->kind == Ast_SelectorExpr) {
			entity = check_selector(ctx, &operand, init, e->type);
		} else {
			check_expr_or_type(ctx, &operand, init, e->type);
		}

		switch (operand.mode) {
		case Addressing_Type: {
			e->kind = Entity_TypeName;
			e->type = nullptr;

			DeclInfo *d = ctx->decl;
			if (d->type_expr != nullptr) {
				error(e->token, "A type declaration cannot have an type parameter");
			}
			d->type_expr = d->init_expr;
			check_type_decl(ctx, e, d->type_expr, named_type);
			return;
		}

		// NOTE(bill): Check to see if the expression it to be aliases
		case Addressing_Builtin:
			if (e->type != nullptr) {
				error(type_expr, "A constant alias of a built-in procedure may not have a type initializer");
			}
			e->kind = Entity_Builtin;
			e->Builtin.id = operand.builtin_id;
			e->type = t_invalid;
			return;

		case Addressing_ProcGroup:
			GB_ASSERT(operand.proc_group != nullptr);
			GB_ASSERT(operand.proc_group->kind == Entity_ProcGroup);
			override_entity_in_scope(e, operand.proc_group);
			return;
		}

		if (entity != nullptr) {
			if (e->type != nullptr) {
				Operand x = {};
				x.type = entity->type;
				x.mode = Addressing_Variable;
				if (!check_is_assignable_to(ctx, &x, e->type)) {
					gbString expr_str = expr_to_string(init);
					gbString op_type_str = type_to_string(entity->type);
					gbString type_str = type_to_string(e->type);
					error(e->token,
					      "Cannot assign '%s' of type '%s' to '%s'",
					      expr_str,
					      op_type_str,
					      type_str);

					gb_string_free(type_str);
					gb_string_free(op_type_str);
					gb_string_free(expr_str);
				}
			}

			// NOTE(bill): Override aliased entity
			switch (entity->kind) {
			case Entity_ProcGroup:
			case Entity_Procedure:
			case Entity_LibraryName:
			case Entity_ImportName:
				{
					override_entity_in_scope(e, entity);

					DeclInfo *decl = decl_info_of_entity(e);
					if (decl != nullptr) {
						if (decl->attributes.count > 0) {
							error(decl->attributes[0], "Constant alias declarations cannot have attributes");
						}
					}

					return;
				}
			}
		}
	}

	check_init_constant(ctx, e, &operand);

	if (operand.mode == Addressing_Invalid ||
		base_type(operand.type) == t_invalid) {
		gbString str = expr_to_string(init);
		error(e->token, "Invalid declaration type '%s'", str);
		gb_string_free(str);
	}


	DeclInfo *decl = decl_info_of_entity(e);
	if (decl != nullptr) {
		check_decl_attributes(ctx, decl->attributes, const_decl_attribute, nullptr);
	}
}


typedef bool TypeCheckSig(Type *t);
bool sig_compare(TypeCheckSig *a, Type *x, Type *y) {
	return (a(x) && a(y));
}
bool sig_compare(TypeCheckSig *a, TypeCheckSig *b, Type *x, Type *y) {
	if (a == b) {
		return sig_compare(a, x, y);
	}
<<<<<<< HEAD
	return (a(x) && b(y) || b(x) && a(y));
=======
	return ((a(x) && b(y)) || (b(x) && a(y)));
>>>>>>> fd62959b
}

bool signature_parameter_similar_enough(Type *x, Type *y) {
	if (sig_compare(is_type_pointer, x, y)) {
		return true;
	}

	if (sig_compare(is_type_integer, x, y)) {
		GB_ASSERT(x->kind == Type_Basic);
		GB_ASSERT(y->kind == Type_Basic);
		i64 sx = type_size_of(x);
		i64 sy = type_size_of(y);
		if (sx == sy) return true;
	}

	if (sig_compare(is_type_integer, is_type_boolean, x, y)) {
		GB_ASSERT(x->kind == Type_Basic);
		GB_ASSERT(y->kind == Type_Basic);
		i64 sx = type_size_of(x);
		i64 sy = type_size_of(y);
		if (sx == sy) return true;
	}
	if (sig_compare(is_type_cstring, is_type_u8_ptr, x, y)) {
		return true;
	}

	if (sig_compare(is_type_uintptr, is_type_rawptr, x, y)) {
		return true;
	}

	return are_types_identical(x, y);
}


bool are_signatures_similar_enough(Type *a_, Type *b_) {
	GB_ASSERT(a_->kind == Type_Proc);
	GB_ASSERT(b_->kind == Type_Proc);
	TypeProc *a = &a_->Proc;
	TypeProc *b = &b_->Proc;

	if (a->param_count != b->param_count) {
		return false;
	}
	if (a->result_count != b->result_count) {
		return false;
	}
	for (isize i = 0; i < a->param_count; i++) {
		Type *x = core_type(a->params->Tuple.variables[i]->type);
		Type *y = core_type(b->params->Tuple.variables[i]->type);
		if (!signature_parameter_similar_enough(x, y)) {
			return false;
		}
	}
	for (isize i = 0; i < a->result_count; i++) {
		Type *x = base_type(a->results->Tuple.variables[i]->type);
		Type *y = base_type(b->results->Tuple.variables[i]->type);
		if (!signature_parameter_similar_enough(x, y)) {
			return false;
		}
	}

	return true;
}

void init_entity_foreign_library(CheckerContext *ctx, Entity *e) {
	Ast *ident = nullptr;
	Entity **foreign_library = nullptr;

	switch (e->kind) {
	case Entity_Procedure:
		ident = e->Procedure.foreign_library_ident;
		foreign_library = &e->Procedure.foreign_library;
		break;
	case Entity_Variable:
		ident = e->Variable.foreign_library_ident;
		foreign_library = &e->Variable.foreign_library;
		break;
	default:
		return;
	}

	if (ident == nullptr) {
		error(e->token, "foreign entiies must declare which library they are from");
	} else if (ident->kind != Ast_Ident) {
		error(ident, "foreign library names must be an identifier");
	} else {
		String name = ident->Ident.token.string;
		Entity *found = scope_lookup(ctx->scope, name);
		if (found == nullptr) {
			if (is_blank_ident(name)) {
				// NOTE(bill): link against nothing
			} else {
				error(ident, "Undeclared name: %.*s", LIT(name));
			}
		} else if (found->kind != Entity_LibraryName) {
			error(ident, "'%.*s' cannot be used as a library name", LIT(name));
		} else {
			// TODO(bill): Extra stuff to do with library names?
			*foreign_library = found;
			found->flags |= EntityFlag_Used;
			add_entity_use(ctx, ident, found);
		}
	}
}

String handle_link_name(CheckerContext *ctx, Token token, String link_name, String link_prefix) {
	if (link_prefix.len > 0) {
		if (link_name.len > 0) {
			error(token, "'link_name' and 'link_prefix' cannot be used together");
		} else {
			isize len = link_prefix.len + token.string.len;
			u8 *name = gb_alloc_array(ctx->allocator, u8, len+1);
			gb_memmove(name, &link_prefix[0], link_prefix.len);
			gb_memmove(name+link_prefix.len, &token.string[0], token.string.len);
			name[len] = 0;

			link_name = make_string(name, len);
		}
	}
	return link_name;
}

void check_proc_decl(CheckerContext *ctx, Entity *e, DeclInfo *d) {
	GB_ASSERT(e->type == nullptr);
	if (d->proc_lit->kind != Ast_ProcLit) {
		// TOOD(bill): Better error message
		error(d->proc_lit, "Expected a procedure to check");
		return;
	}

	Type *proc_type = e->type;
	if (d->gen_proc_type != nullptr) {
		proc_type = d->gen_proc_type;
	} else {
		proc_type = alloc_type_proc(e->scope, nullptr, 0, nullptr, 0, false, ProcCC_Odin);
	}
	e->type = proc_type;
	ast_node(pl, ProcLit, d->proc_lit);

	check_open_scope(ctx, pl->type);
	defer (check_close_scope(ctx));

	Type *decl_type = nullptr;

	if (d->type_expr != nullptr) {
		decl_type = check_type(ctx, d->type_expr);
		if (!is_type_proc(decl_type)) {
			gbString str = type_to_string(decl_type);
			error(d->type_expr, "Expected a procedure type, got '%s'", str);
			gb_string_free(str);
		}
	}


	auto tmp_ctx = *ctx;
	tmp_ctx.allow_polymorphic_types = true;
	if (decl_type != nullptr) {
		tmp_ctx.type_hint = decl_type;
	}
	check_procedure_type(&tmp_ctx, proc_type, pl->type);

	if (decl_type != nullptr) {
		Operand x = {};
		x.type = e->type;
		x.mode = Addressing_Variable;
		if (!check_is_assignable_to(ctx, &x, decl_type)) {
			gbString expr_str = expr_to_string(d->proc_lit);
			gbString op_type_str = type_to_string(e->type);
			gbString type_str = type_to_string(decl_type);
			error(e->token,
			      "Cannot assign '%s' of type '%s' to '%s'",
			      expr_str,
			      op_type_str,
			      type_str);

			gb_string_free(type_str);
			gb_string_free(op_type_str);
			gb_string_free(expr_str);
		}
	}

	TypeProc *pt = &proc_type->Proc;
	AttributeContext ac = make_attribute_context(e->Procedure.link_prefix);

	if (d != nullptr) {
		check_decl_attributes(ctx, d->attributes, proc_decl_attribute, &ac);
	}

	e->Procedure.is_export = ac.is_export;
	e->deprecated_message = ac.deprecated_message;
	ac.link_name = handle_link_name(ctx, e->token, ac.link_name, ac.link_prefix);

	bool is_foreign         = e->Procedure.is_foreign;
	bool is_export          = e->Procedure.is_export;
	bool is_require_results = (pl->tags & ProcTag_require_results) != 0;

	if (e->pkg != nullptr && e->token.string == "main") {
		if (pt->param_count != 0 ||
		    pt->result_count != 0) {
			gbString str = type_to_string(proc_type);
			error(e->token, "Procedure type of 'main' was expected to be 'proc()', got %s", str);
			gb_string_free(str);
		}
		if (pt->calling_convention != ProcCC_Odin &&
		    pt->calling_convention != ProcCC_Contextless) {
			error(e->token, "Procedure 'main' cannot have a custom calling convention");
		}
		pt->calling_convention = ProcCC_Contextless;
		if (e->pkg->kind == Package_Init) {
			if (ctx->info->entry_point != nullptr) {
				error(e->token, "Redeclaration of the entry pointer procedure 'main'");
			} else {
				ctx->info->entry_point = e;
			}
		}
	}

	if (is_foreign && is_export) {
		error(pl->type, "A foreign procedure cannot have an 'export' tag");
	}

	if (pt->is_polymorphic) {
		if (pl->body == nullptr) {
			error(e->token, "Polymorphic procedures must have a body");
		}

		if (is_foreign) {
			error(e->token, "A foreign procedure cannot be a polymorphic");
			return;
		}
	}

	if (pl->body != nullptr) {
		if (is_foreign) {
			error(pl->body, "A foreign procedure cannot have a body");
		}
		if (proc_type->Proc.c_vararg) {
			error(pl->body, "A procedure with a '#c_vararg' field cannot have a body and must be foreign");
		}

		d->scope = ctx->scope;

		GB_ASSERT(pl->body->kind == Ast_BlockStmt);
		if (!pt->is_polymorphic) {
			check_procedure_later(ctx->checker, ctx->file, e->token, d, proc_type, pl->body, pl->tags);
		}
	} else if (!is_foreign) {
		if (e->Procedure.is_export) {
			error(e->token, "Foreign export procedures must have a body");
		} else {
			error(e->token, "Only a foreign procedure cannot have a body");
		}
	}

	if (pt->result_count == 0 && is_require_results) {
		error(pl->type, "'#require_results' is not needed on a procedure with no results");
	} else {
		pt->require_results = is_require_results;
	}

	if (ac.link_name.len > 0) {
		e->Procedure.link_name = ac.link_name;
	}

	if (ac.deferred_procedure.entity != nullptr) {
		e->Procedure.deferred_procedure = ac.deferred_procedure;
		array_add(&ctx->checker->procs_with_deferred_to_check, e);
	}

	if (is_foreign) {
		String name = e->token.string;
		if (e->Procedure.link_name.len > 0) {
			name = e->Procedure.link_name;
		}
		e->Procedure.is_foreign = true;
		e->Procedure.link_name = name;

		init_entity_foreign_library(ctx, e);

		auto *fp = &ctx->info->foreigns;
		HashKey key = hash_string(name);
		Entity **found = map_get(fp, key);
		if (found) {
			Entity *f = *found;
			TokenPos pos = f->token.pos;
			Type *this_type = base_type(e->type);
			Type *other_type = base_type(f->type);
			if (is_type_proc(this_type) && is_type_proc(other_type)) {
				if (!are_signatures_similar_enough(this_type, other_type)) {
					error(d->proc_lit,
					      "Redeclaration of foreign procedure '%.*s' with different type signatures\n"
					      "\tat %.*s(%td:%td)",
					      LIT(name), LIT(pos.file), pos.line, pos.column);
				}
			} else if (!are_types_identical(this_type, other_type)) {
				error(d->proc_lit,
				      "Foreign entity '%.*s' previously declared elsewhere with a different type\n"
				      "\tat %.*s(%td:%td)",
				      LIT(name), LIT(pos.file), pos.line, pos.column);
			}
		} else if (name == "main") {
			error(d->proc_lit, "The link name 'main' is reserved for internal use");
		} else {
			map_set(fp, key, e);
		}
	} else {
		String name = e->token.string;
		if (e->Procedure.link_name.len > 0) {
			name = e->Procedure.link_name;
		}
		if (e->Procedure.link_name.len > 0 || is_export) {
			auto *fp = &ctx->info->foreigns;
			HashKey key = hash_string(name);
			Entity **found = map_get(fp, key);
			if (found) {
				Entity *f = *found;
				TokenPos pos = f->token.pos;
				// TODO(bill): Better error message?
				error(d->proc_lit,
				      "Non unique linking name for procedure '%.*s'\n"
				      "\tother at %.*s(%td:%td)",
				      LIT(name), LIT(pos.file), pos.line, pos.column);
			} else if (name == "main") {
				error(d->proc_lit, "The link name 'main' is reserved for internal use");
			} else {
				map_set(fp, key, e);
			}
		}
	}
}

void check_var_decl(CheckerContext *ctx, Entity *e, Ast *type_expr, Ast *init_expr) {
	GB_ASSERT(e->type == nullptr);
	GB_ASSERT(e->kind == Entity_Variable);

	if (e->flags & EntityFlag_Visited) {
		e->type = t_invalid;
		return;
	}
	e->flags |= EntityFlag_Visited;

	AttributeContext ac = make_attribute_context(e->Variable.link_prefix);
	ac.init_expr_list_count = init_expr != nullptr ? 1 : 0;

	DeclInfo *decl = decl_info_of_entity(e);
	if (decl != nullptr) {
		check_decl_attributes(ctx, decl->attributes, var_decl_attribute, &ac);
	}

	e->Variable.thread_local_model = ac.thread_local_model;
	e->Variable.is_export = ac.is_export;
	if (ac.is_static) {
		e->flags |= EntityFlag_Static;
	} else {
		e->flags &= ~EntityFlag_Static;
	}
	ac.link_name = handle_link_name(ctx, e->token, ac.link_name, ac.link_prefix);

	String context_name = str_lit("variable declaration");

	if (type_expr != nullptr) {
		e->type = check_type(ctx, type_expr);
	}
	if (e->type != nullptr) {
		if (is_type_polymorphic(base_type(e->type))) {
			gbString str = type_to_string(e->type);
			defer (gb_string_free(str));
			error(e->token, "Invalid use of a polymorphic type '%s' in %.*s", str, LIT(context_name));
			e->type = t_invalid;
		} else if (is_type_empty_union(e->type)) {
			gbString str = type_to_string(e->type);
			defer (gb_string_free(str));
			error(e->token, "An empty union '%s' cannot be instantiated in %.*s", str, LIT(context_name));
			e->type = t_invalid;
		}
	}


	if (e->Variable.is_foreign) {
		if (init_expr != nullptr) {
			error(e->token, "A foreign variable declaration cannot have a default value");
		}
		init_entity_foreign_library(ctx, e);
	}
	if (ac.link_name.len > 0) {
		e->Variable.link_name = ac.link_name;
	}

	if (e->Variable.is_foreign || e->Variable.is_export) {
		String name = e->token.string;
		if (e->Variable.link_name.len > 0) {
			name = e->Variable.link_name;
		}

		auto *fp = &ctx->info->foreigns;
		HashKey key = hash_string(name);
		Entity **found = map_get(fp, key);
		if (found) {
			Entity *f = *found;
			TokenPos pos = f->token.pos;
			Type *this_type = base_type(e->type);
			Type *other_type = base_type(f->type);
			if (!are_types_identical(this_type, other_type)) {
				error(e->token,
				      "Foreign entity '%.*s' previously declared elsewhere with a different type\n"
				      "\tat %.*s(%td:%td)",
				      LIT(name), LIT(pos.file), pos.line, pos.column);
			}
		} else {
			map_set(fp, key, e);
		}
	}

	if (init_expr == nullptr) {
		if (type_expr == nullptr) {
			e->type = t_invalid;
		}
		return;
	}

	Operand o = {};
	check_expr(ctx, &o, init_expr);
	check_init_variable(ctx, e, &o, str_lit("variable declaration"));
}

void check_proc_group_decl(CheckerContext *ctx, Entity *pg_entity, DeclInfo *d) {
	GB_ASSERT(pg_entity->kind == Entity_ProcGroup);
	auto *pge = &pg_entity->ProcGroup;
	String proc_group_name = pg_entity->token.string;

	ast_node(pg, ProcGroup, d->init_expr);

	pge->entities = array_make<Entity*>(ctx->allocator, 0, pg->args.count);

	// NOTE(bill): This must be set here to prevent cycles in checking if someone
	// places the entity within itself
	pg_entity->type = t_invalid;

	PtrSet<Entity *> entity_set = {};
	ptr_set_init(&entity_set, heap_allocator(), 2*pg->args.count);

	for_array(i, pg->args) {
		Ast *arg = pg->args[i];
		Entity *e = nullptr;
		Operand o = {};
		if (arg->kind == Ast_Ident) {
			e = check_ident(ctx, &o, arg, nullptr, nullptr, true);
		} else if (arg->kind == Ast_SelectorExpr) {
			e = check_selector(ctx, &o, arg, nullptr);
		}
		if (e == nullptr) {
			error(arg, "Expected a valid entity name in procedure group, got %.*s", LIT(ast_strings[arg->kind]));
			continue;
		}
		if (e->kind == Entity_Variable) {
			if (!is_type_proc(e->type)) {
				gbString s = type_to_string(e->type);
				defer (gb_string_free(s));
				error(arg, "Expected a procedure, got %s", s);
				continue;
			}
		} else if (e->kind != Entity_Procedure) {
			error(arg, "Expected a procedure entity");
			continue;
		}

		if (ptr_set_exists(&entity_set, e)) {
			error(arg, "Previous use of `%.*s` in procedure group", LIT(e->token.string));
			continue;
		}
		ptr_set_add(&entity_set, e);
		array_add(&pge->entities, e);
	}

	ptr_set_destroy(&entity_set);


	for_array(j, pge->entities) {
		Entity *p = pge->entities[j];
		if (p->type == t_invalid) {
			// NOTE(bill): This invalid overload has already been handled
			continue;
		}

		String name = p->token.string;

		for (isize k = j+1; k < pge->entities.count; k++) {
			Entity *q = pge->entities[k];
			GB_ASSERT(p != q);

			bool is_invalid = false;

			TokenPos pos = q->token.pos;

			if (q->type == nullptr || q->type == t_invalid) {
				continue;
			}

			begin_error_block();
			defer (end_error_block());

			ProcTypeOverloadKind kind = are_proc_types_overload_safe(p->type, q->type);
			switch (kind) {
			case ProcOverload_Identical:
				error(p->token, "Overloaded procedure '%.*s' as the same type as another procedure in this scope", LIT(name));
				is_invalid = true;
				break;
			// case ProcOverload_CallingConvention:
				// error(p->token, "Overloaded procedure '%.*s' as the same type as another procedure in this scope", LIT(name));
				// is_invalid = true;
				// break;
			case ProcOverload_ParamVariadic:
				error(p->token, "Overloaded procedure '%.*s' as the same type as another procedure in this scope", LIT(name));
				is_invalid = true;
				break;
			case ProcOverload_ResultCount:
			case ProcOverload_ResultTypes:
				error(p->token, "Overloaded procedure '%.*s' as the same parameters but different results in this scope", LIT(name));
				is_invalid = true;
				break;
			case ProcOverload_Polymorphic:
				#if 0
				error(p->token, "Overloaded procedure '%.*s' has a polymorphic counterpart in this scope which is not allowed", LIT(name));
				is_invalid = true;
				#endif
				break;
			case ProcOverload_ParamCount:
			case ProcOverload_ParamTypes:
				// This is okay :)
				break;

			}

			if (is_invalid) {
				error_line("\tprevious procedure at %.*s(%td:%td)\n", LIT(pos.file), pos.line, pos.column);
				q->type = t_invalid;
			}
		}
	}

}

void check_entity_decl(CheckerContext *ctx, Entity *e, DeclInfo *d, Type *named_type) {
	if (e->state == EntityState_Resolved)  {
		return;
	}
	String name = e->token.string;

	if (e->type != nullptr || e->state != EntityState_Unresolved) {
		error(e->token, "Illegal declaration cycle of `%.*s`", LIT(name));
		return;
	}

	GB_ASSERT(e->state == EntityState_Unresolved);

#if 0
	char buf[256] = {};
	isize n = gb_snprintf(buf, 256, "%.*s %d", LIT(name), e->kind);
	Timings timings = {};
	timings_init(&timings, make_string(cast(u8 *)buf, n-1), 16);
	defer ({
		timings_print_all(&timings);
		timings_destroy(&timings);
	});
#define TIME_SECTION(str) timings_start_section(&timings, str_lit(str))
#else
#define TIME_SECTION(str)
#endif

	if (d == nullptr) {
		d = decl_info_of_entity(e);
		if (d == nullptr) {
			// TODO(bill): Err here?
			e->type = t_invalid;
			e->state = EntityState_Resolved;
			set_base_type(named_type, t_invalid);
			return;
			// GB_PANIC("'%.*s' should been declared!", LIT(name));
		}
	}

	CheckerContext c = *ctx;
	c.scope = d->scope;
	c.decl  = d;
	c.type_level = 0;

	e->parent_proc_decl = c.curr_proc_decl;
	e->state = EntityState_InProgress;

	switch (e->kind) {
	case Entity_Variable:
		check_var_decl(&c, e, d->type_expr, d->init_expr);
		break;
	case Entity_Constant:
		check_const_decl(&c, e, d->type_expr, d->init_expr, named_type);
		break;
	case Entity_TypeName: {
		check_type_decl(&c, e, d->type_expr, named_type);
		break;
	}
	case Entity_Procedure:
		check_proc_decl(&c, e, d);
		break;
	case Entity_ProcGroup:
		check_proc_group_decl(&c, e, d);
		break;
	}

	e->state = EntityState_Resolved;

#undef TIME_SECTION
}



void check_proc_body(CheckerContext *ctx_, Token token, DeclInfo *decl, Type *type, Ast *body) {
	if (body == nullptr) {
		return;
	}
	GB_ASSERT(body->kind == Ast_BlockStmt);

	String proc_name = {};
	if (token.kind == Token_Ident) {
		proc_name = token.string;
	} else {
		// TODO(bill): Better name
		proc_name = str_lit("(anonymous-procedure)");
	}

	CheckerContext new_ctx = *ctx_;
	CheckerContext *ctx = &new_ctx;

	ctx->scope = decl->scope;
	ctx->decl = decl;
	ctx->proc_name = proc_name;
	ctx->curr_proc_decl = decl;
	ctx->curr_proc_sig  = type;

	GB_ASSERT(type->kind == Type_Proc);
	if (type->Proc.param_count > 0) {
		TypeTuple *params = &type->Proc.params->Tuple;
		for_array(i, params->variables) {
			Entity *e = params->variables[i];
			if (e->kind != Entity_Variable) {
				continue;
			}
			if (!(e->flags & EntityFlag_Using)) {
				continue;
			}
			bool is_immutable = e->Variable.is_immutable;
			bool is_value     = (e->flags & EntityFlag_Value) != 0 && !is_type_pointer(e->type);
			String name = e->token.string;
			Type *t = base_type(type_deref(e->type));
			if (t->kind == Type_Struct) {
				Scope *scope = t->Struct.scope;
				if (scope == nullptr) {
					scope = scope_of_node(t->Struct.node);
				}
				GB_ASSERT(scope != nullptr);
				for_array(i, scope->elements.entries) {
					Entity *f = scope->elements.entries[i].value;
					if (f->kind == Entity_Variable) {
						Entity *uvar = alloc_entity_using_variable(e, f->token, f->type);
						uvar->Variable.is_immutable = is_immutable;
						if (is_value) uvar->flags |= EntityFlag_Value;

						Entity *prev = scope_insert(ctx->scope, uvar);
						if (prev != nullptr) {
							error(e->token, "Namespace collision while 'using' '%.*s' of: %.*s", LIT(name), LIT(prev->token.string));
							break;
						}
					}
				}
			} else {
				error(e->token, "'using' can only be applied to variables of type struct");
				break;
			}
		}
	}

	ast_node(bs, BlockStmt, body);
	// check_open_scope(ctx, body);
	check_stmt_list(ctx, bs->stmts, Stmt_CheckScopeDecls);
	if (type->Proc.result_count > 0) {
		if (!check_is_terminating(body)) {
			if (token.kind == Token_Ident) {
				error(bs->close, "Missing return statement at the end of the procedure '%.*s'", LIT(token.string));
			} else {
				// NOTE(bill): Anonymous procedure (lambda)
				error(bs->close, "Missing return statement at the end of the procedure");
			}
		}
	}
	// check_close_scope(ctx);

	check_scope_usage(ctx->checker, ctx->scope);

	if (decl->parent != nullptr) {
		// NOTE(bill): Add the dependencies from the procedure literal (lambda)
		for_array(i, decl->deps.entries) {
			Entity *e = decl->deps.entries[i].ptr;
			ptr_set_add(&decl->parent->deps, e);
		}
		for_array(i, decl->type_info_deps.entries) {
			Type *t = decl->type_info_deps.entries[i].ptr;
			ptr_set_add(&decl->parent->type_info_deps, t);
		}
	}
}



<|MERGE_RESOLUTION|>--- conflicted
+++ resolved
@@ -459,11 +459,7 @@
 	if (a == b) {
 		return sig_compare(a, x, y);
 	}
-<<<<<<< HEAD
-	return (a(x) && b(y) || b(x) && a(y));
-=======
 	return ((a(x) && b(y)) || (b(x) && a(y)));
->>>>>>> fd62959b
 }
 
 bool signature_parameter_similar_enough(Type *x, Type *y) {
